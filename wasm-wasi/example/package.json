--- conflicted
+++ resolved
@@ -1,8 +1,4 @@
 {
-<<<<<<< HEAD
-	"activationEvents": [],
-	"browser": "./dist/web/extension.js",
-=======
 	"name": "wasm-wasi-c-example",
 	"description": "C Example",
 	"main": "./dist/desktop/extension.js",
@@ -13,7 +9,6 @@
 		"compile:ts": "tsc -p tsconfig.json",
 		"esbuild": "node ./bin/esbuild.js"
 	},
->>>>>>> ef0b1346
 	"contributes": {
 		"commands": [
 			{
@@ -23,27 +18,10 @@
 			}
 		]
 	},
-<<<<<<< HEAD
-	"dependencies": {},
-	"description": "C Example",
-	"devDependencies": {},
-	"extensionDependencies": [
-		"ms-vscode.wasm-wasi-core"
-	],
-	"main": "./dist/desktop/extension.js",
-	"name": "wasm-wasi-c-example",
-	"scripts": {
-		"build": "npm run compile:ts && npm run build:wasi && npm run esbuild",
-		"build:wasi": "clang hello.c -o ./hello.wasm",
-		"compile:ts": "tsc -p tsconfig.json",
-		"esbuild": "node ./bin/esbuild.js"
-	}
-=======
 	"activationEvents": [],
 	"dependencies": {},
 	"devDependencies": {},
 	"extensionDependencies": [
 		"ms-vscode.wasm-wasi-core"
 	]
->>>>>>> ef0b1346
 }