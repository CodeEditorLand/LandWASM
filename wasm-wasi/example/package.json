{
<<<<<<< HEAD
	"name": "wasm-wasi-c-example",
	"description": "C Example",
	"main": "./dist/desktop/extension.js",
	"browser": "./dist/web/extension.js",
	"scripts": {
		"build": "npm run compile:ts && npm run build:wasi && npm run esbuild",
		"build:wasi": "clang hello.c -o ./hello.wasm",
		"compile:ts": "tsc -p tsconfig.json",
		"esbuild": "node ./bin/esbuild.js"
	},
=======
	"activationEvents": [],
	"browser": "./dist/web/extension.js",
>>>>>>> 7b39e00d
	"contributes": {
		"commands": [
			{
				"category": "WASM Example",
				"command": "wasm-wasi-c-example.run",
				"title": "Run C Hello World"
			}
		]
	},
<<<<<<< HEAD
	"activationEvents": [],
	"dependencies": {},
	"devDependencies": {},
	"extensionDependencies": [
		"ms-vscode.wasm-wasi-core"
	]
=======
	"dependencies": {},
	"description": "C Example",
	"devDependencies": {},
	"extensionDependencies": [
		"ms-vscode.wasm-wasi-core"
	],
	"main": "./dist/desktop/extension.js",
	"name": "wasm-wasi-c-example",
	"scripts": {
		"build": "npm run compile:ts && npm run build:wasi && npm run esbuild",
		"build:wasi": "clang hello.c -o ./hello.wasm",
		"compile:ts": "tsc -p tsconfig.json",
		"esbuild": "node ./bin/esbuild.js"
	}
>>>>>>> 7b39e00d
}<|MERGE_RESOLUTION|>--- conflicted
+++ resolved
@@ -1,19 +1,6 @@
 {
-<<<<<<< HEAD
-	"name": "wasm-wasi-c-example",
-	"description": "C Example",
-	"main": "./dist/desktop/extension.js",
-	"browser": "./dist/web/extension.js",
-	"scripts": {
-		"build": "npm run compile:ts && npm run build:wasi && npm run esbuild",
-		"build:wasi": "clang hello.c -o ./hello.wasm",
-		"compile:ts": "tsc -p tsconfig.json",
-		"esbuild": "node ./bin/esbuild.js"
-	},
-=======
 	"activationEvents": [],
 	"browser": "./dist/web/extension.js",
->>>>>>> 7b39e00d
 	"contributes": {
 		"commands": [
 			{
@@ -23,14 +10,6 @@
 			}
 		]
 	},
-<<<<<<< HEAD
-	"activationEvents": [],
-	"dependencies": {},
-	"devDependencies": {},
-	"extensionDependencies": [
-		"ms-vscode.wasm-wasi-core"
-	]
-=======
 	"dependencies": {},
 	"description": "C Example",
 	"devDependencies": {},
@@ -45,5 +24,4 @@
 		"compile:ts": "tsc -p tsconfig.json",
 		"esbuild": "node ./bin/esbuild.js"
 	}
->>>>>>> 7b39e00d
 }