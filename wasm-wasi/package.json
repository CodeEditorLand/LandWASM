{
	"name": "@vscode/wasm-wasi",
	"description": "An API facade for the WASM WASI CORE VS Code extension",
	"exports": {
		".": {
			"default": "./lib/api/deprecated.js",
			"types": "./lib/api/deprecated.d.ts"
		},
		"./v1": {
			"default": "./lib/api/v1.js",
			"types": "./lib/api/v1.d.ts"
		}
	},
	"bin": {
		"dir-dump": "./bin/dir-dump"
	},
	"scripts": {
		"all": "npm run clean && npm run compile && npm run lint",
		"all:publish": "git clean -xfd . && npm install && npm run compile:publish && npm run lint",
		"clean": "rimraf lib",
		"compile": "tsc -b ./tsconfig.json",
		"compile:publish": "tsc -b ./tsconfig.publish.json",
		"prepack": "npm run all:publish",
		"prepublishOnly": "echo \"⛔ Can only publish from a secure pipeline ⛔\" && node ../build/npm/fail"
	},
	"dependencies": {
<<<<<<< HEAD
		"semver": "7.6.3",
=======
		"semver": "7.6.2",
>>>>>>> 4ad5224e
		"yargs": "17.7.2"
	},
	"devDependencies": {
		"@types/semver": "7.5.8",
		"@types/yargs": "17.0.32"
	},
	"enabledApiProposals": []
}<|MERGE_RESOLUTION|>--- conflicted
+++ resolved
@@ -24,11 +24,7 @@
 		"prepublishOnly": "echo \"⛔ Can only publish from a secure pipeline ⛔\" && node ../build/npm/fail"
 	},
 	"dependencies": {
-<<<<<<< HEAD
-		"semver": "7.6.3",
-=======
 		"semver": "7.6.2",
->>>>>>> 4ad5224e
 		"yargs": "17.7.2"
 	},
 	"devDependencies": {
