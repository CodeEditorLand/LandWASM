--- conflicted
+++ resolved
@@ -2,26 +2,28 @@
 	"name": "@vscode/wasm-wasi",
 	"version": "0.13.0-pre.1",
 	"description": "An API facade for the WASM WASI CORE VS Code extension",
+	"engines": {
+		"node": ">=16.17.1",
+		"vscode": "^1.78.0"
+	},
+	"main": "./lib/api/main.js",
+	"typings": "./lib/api/main.d.ts",
+	"bin": {
+		"dir-dump": "./bin/dir-dump"
+	},
+	"repository": {
+		"type": "git",
+		"url": "git+https://github.com/microsoft/vscode-wasm.git"
+	},
 	"keywords": [
 		"VSCode",
 		"API"
 	],
-	"homepage": "https://github.com/microsoft/vscode-wasi#readme",
+	"author": "Visual Studio Code Team",
+	"license": "MIT",
 	"bugs": {
 		"url": "https://github.com/microsoft/vscode-wasm/issues"
 	},
-<<<<<<< HEAD
-	"repository": {
-		"type": "git",
-		"url": "git+https://github.com/microsoft/vscode-wasm.git"
-	},
-	"license": "MIT",
-	"author": "Visual Studio Code Team",
-	"main": "./lib/api/main.js",
-	"typings": "./lib/api/main.d.ts",
-	"bin": {
-		"dir-dump": "./bin/dir-dump"
-=======
 	"homepage": "https://github.com/microsoft/vscode-wasi#readme",
 	"enabledApiProposals": [
 	],
@@ -33,32 +35,17 @@
 		"@types/vscode": "1.78.0",
 		"@types/yargs": "^17.0.31",
 		"@types/semver": "^7.5.5"
->>>>>>> 81a04b08
 	},
 	"scripts": {
+		"prepublishOnly": "echo \"⛔ Can only publish from a secure pipeline ⛔\" && node ../build/npm/fail",
+		"prepack": "npm run all:publish",
+		"compile": "node ../node_modules/typescript/lib/tsc.js -b ./tsconfig.json",
+		"compile:publish": "node ../node_modules/typescript/lib/tsc.js -b ./tsconfig.publish.json",
+		"watch": "node ../node_modules/typescript/lib/tsc.js -b ./tsconfig.watch.json -w",
+		"clean": "node ../node_modules/rimraf/bin.js lib",
+		"lint": "node ../node_modules/eslint/bin/eslint.js --ext ts src",
 		"all": "npm run clean && npm run compile && npm run lint",
 		"all:publish": "git clean -xfd . && npm install && npm run update:version && npm run compile:publish && npm run lint",
-		"clean": "node ../node_modules/rimraf/bin.js lib",
-		"compile": "node ../node_modules/typescript/lib/tsc.js -b ./tsconfig.json",
-		"compile:publish": "node ../node_modules/typescript/lib/tsc.js -b ./tsconfig.publish.json",
-		"lint": "node ../node_modules/eslint/bin/eslint.js --ext ts src",
-		"prepack": "npm run all:publish",
-		"prepublishOnly": "echo \"⛔ Can only publish from a secure pipeline ⛔\" && node ../build/npm/fail",
-		"update:version": "node ./bin/updateVersion.mjs",
-		"watch": "node ../node_modules/typescript/lib/tsc.js -b ./tsconfig.watch.json -w"
-	},
-	"dependencies": {
-		"semver": "7.5.4",
-		"yargs": "17.7.2"
-	},
-	"devDependencies": {
-		"@types/semver": "7.5.5",
-		"@types/vscode": "1.84.1",
-		"@types/yargs": "17.0.31"
-	},
-	"engines": {
-		"node": ">=16.17.1",
-		"vscode": "1.78.0"
-	},
-	"enabledApiProposals": []
+		"update:version": "node ./bin/updateVersion.mjs"
+	}
 }