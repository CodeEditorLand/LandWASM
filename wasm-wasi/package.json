{
<<<<<<< HEAD
	"name": "@vscode/wasm-wasi",
	"description": "An API facade for the WASM WASI CORE VS Code extension",
=======
	"bin": {
		"dir-dump": "./bin/dir-dump"
	},
	"dependencies": {
		"semver": "^7.6.2",
		"yargs": "^17.7.2"
	},
	"description": "An API facade for the WASM WASI CORE VS Code extension",
	"devDependencies": {
		"@types/semver": "^7.5.8",
		"@types/yargs": "^17.0.32"
	},
	"enabledApiProposals": [],
>>>>>>> 7b39e00d
	"exports": {
		".": {
			"default": "./lib/api/deprecated.js",
			"types": "./lib/api/deprecated.d.ts"
		},
		"./v1": {
			"default": "./lib/api/v1.js",
			"types": "./lib/api/v1.d.ts"
		}
	},
<<<<<<< HEAD
	"bin": {
		"dir-dump": "./bin/dir-dump"
	},
=======
	"name": "@vscode/wasm-wasi",
>>>>>>> 7b39e00d
	"scripts": {
		"all": "npm run clean && npm run compile && npm run lint",
		"all:publish": "git clean -xfd . && npm install && npm run compile:publish && npm run lint",
		"clean": "rimraf lib",
		"compile": "tsc -b ./tsconfig.json",
		"compile:publish": "tsc -b ./tsconfig.publish.json",
		"prepack": "npm run all:publish",
		"prepublishOnly": "echo \"⛔ Can only publish from a secure pipeline ⛔\" && node ../build/npm/fail"
<<<<<<< HEAD
	},
	"dependencies": {
		"semver": "^7.6.2",
		"yargs": "^17.7.2"
	},
	"devDependencies": {
		"@types/semver": "^7.5.8",
		"@types/yargs": "^17.0.32"
	},
	"enabledApiProposals": []
=======
	}
>>>>>>> 7b39e00d
}<|MERGE_RESOLUTION|>--- conflicted
+++ resolved
@@ -1,8 +1,4 @@
 {
-<<<<<<< HEAD
-	"name": "@vscode/wasm-wasi",
-	"description": "An API facade for the WASM WASI CORE VS Code extension",
-=======
 	"bin": {
 		"dir-dump": "./bin/dir-dump"
 	},
@@ -16,7 +12,6 @@
 		"@types/yargs": "^17.0.32"
 	},
 	"enabledApiProposals": [],
->>>>>>> 7b39e00d
 	"exports": {
 		".": {
 			"default": "./lib/api/deprecated.js",
@@ -27,13 +22,7 @@
 			"types": "./lib/api/v1.d.ts"
 		}
 	},
-<<<<<<< HEAD
-	"bin": {
-		"dir-dump": "./bin/dir-dump"
-	},
-=======
 	"name": "@vscode/wasm-wasi",
->>>>>>> 7b39e00d
 	"scripts": {
 		"all": "npm run clean && npm run compile && npm run lint",
 		"all:publish": "git clean -xfd . && npm install && npm run compile:publish && npm run lint",
@@ -42,18 +31,5 @@
 		"compile:publish": "tsc -b ./tsconfig.publish.json",
 		"prepack": "npm run all:publish",
 		"prepublishOnly": "echo \"⛔ Can only publish from a secure pipeline ⛔\" && node ../build/npm/fail"
-<<<<<<< HEAD
-	},
-	"dependencies": {
-		"semver": "^7.6.2",
-		"yargs": "^17.7.2"
-	},
-	"devDependencies": {
-		"@types/semver": "^7.5.8",
-		"@types/yargs": "^17.0.32"
-	},
-	"enabledApiProposals": []
-=======
 	}
->>>>>>> 7b39e00d
 }