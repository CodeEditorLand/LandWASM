--- conflicted
+++ resolved
@@ -3,17 +3,6 @@
 		"wit2ts": "./bin/wit2ts"
 	},
 	"dependencies": {
-<<<<<<< HEAD
-		"semver": "^7.6.0",
-		"uuid": "^9.0.1",
-		"yargs": "^17.7.2"
-	},
-	"description": "A VS Code specific component model implementation",
-	"devDependencies": {
-		"@types/semver": "^7.5.8",
-		"@types/uuid": "^9.0.8",
-		"@types/yargs": "^17.0.31"
-=======
 		"semver": "7.6.3",
 		"uuid": "10.0.0",
 		"yargs": "17.7.2"
@@ -23,7 +12,6 @@
 		"@types/semver": "7.5.8",
 		"@types/uuid": "10.0.0",
 		"@types/yargs": "17.0.33"
->>>>>>> 300b33e8
 	},
 	"enabledApiProposals": [],
 	"exports": {
