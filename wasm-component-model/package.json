{
<<<<<<< HEAD
	"name": "@vscode/wasm-component-model",
	"description": "A VS Code specific component model implementation",
=======
	"bin": {
		"wit2ts": "./bin/wit2ts"
	},
	"dependencies": {
		"semver": "^7.6.0",
		"uuid": "^9.0.1",
		"yargs": "^17.7.2"
	},
	"description": "A VS Code specific component model implementation",
	"devDependencies": {
		"@types/semver": "^7.5.8",
		"@types/uuid": "^9.0.8",
		"@types/yargs": "^17.0.31"
	},
	"enabledApiProposals": [],
>>>>>>> 7b39e00d
	"exports": {
		".": {
			"browser": "./lib/browser/main.js",
			"node": "./lib/node/main.js",
			"types": "./lib/common/api.d.ts"
		},
		"./browser": {
			"browser": "./lib/browser/main.js",
			"types": "./lib/browser/main.d.ts"
		},
		"./node": {
			"node": "./lib/node/main.js",
			"types": "./lib/node/main.d.ts"
		}
	},
<<<<<<< HEAD
	"bin": {
		"wit2ts": "./bin/wit2ts"
	},
=======
	"name": "@vscode/wasm-component-model",
>>>>>>> 7b39e00d
	"scripts": {
		"all": "npm run clean && npm run compile && npm run lint",
		"all:publish": "git clean -xfd . && npm install && npm run compile:publish && npm run lint && npm test",
		"clean": "rimraf lib",
		"compile": "tsc -b ./tsconfig.json",
		"compile:publish": "tsc -b ./tsconfig.publish.json",
		"generate:testCase": "wasm-tools component wit --json ./src/common/test/test-data.wit | node ./lib/tools/main.js --stdin --outDir ./src/common/test",
		"prepack": "npm run all:publish",
		"prepublishOnly": "echo \"⛔ Can only publish from a secure pipeline ⛔\" && node ../build/npm/fail",
		"test:desktop": "mocha"
<<<<<<< HEAD
	},
	"dependencies": {
		"semver": "^7.6.0",
		"uuid": "^9.0.1",
		"yargs": "^17.7.2"
	},
	"devDependencies": {
		"@types/semver": "^7.5.8",
		"@types/uuid": "^9.0.8",
		"@types/yargs": "^17.0.31"
	},
	"enabledApiProposals": []
=======
	}
>>>>>>> 7b39e00d
}<|MERGE_RESOLUTION|>--- conflicted
+++ resolved
@@ -1,8 +1,4 @@
 {
-<<<<<<< HEAD
-	"name": "@vscode/wasm-component-model",
-	"description": "A VS Code specific component model implementation",
-=======
 	"bin": {
 		"wit2ts": "./bin/wit2ts"
 	},
@@ -18,7 +14,6 @@
 		"@types/yargs": "^17.0.31"
 	},
 	"enabledApiProposals": [],
->>>>>>> 7b39e00d
 	"exports": {
 		".": {
 			"browser": "./lib/browser/main.js",
@@ -34,13 +29,7 @@
 			"types": "./lib/node/main.d.ts"
 		}
 	},
-<<<<<<< HEAD
-	"bin": {
-		"wit2ts": "./bin/wit2ts"
-	},
-=======
 	"name": "@vscode/wasm-component-model",
->>>>>>> 7b39e00d
 	"scripts": {
 		"all": "npm run clean && npm run compile && npm run lint",
 		"all:publish": "git clean -xfd . && npm install && npm run compile:publish && npm run lint && npm test",
@@ -51,20 +40,5 @@
 		"prepack": "npm run all:publish",
 		"prepublishOnly": "echo \"⛔ Can only publish from a secure pipeline ⛔\" && node ../build/npm/fail",
 		"test:desktop": "mocha"
-<<<<<<< HEAD
-	},
-	"dependencies": {
-		"semver": "^7.6.0",
-		"uuid": "^9.0.1",
-		"yargs": "^17.7.2"
-	},
-	"devDependencies": {
-		"@types/semver": "^7.5.8",
-		"@types/uuid": "^9.0.8",
-		"@types/yargs": "^17.0.31"
-	},
-	"enabledApiProposals": []
-=======
 	}
->>>>>>> 7b39e00d
 }