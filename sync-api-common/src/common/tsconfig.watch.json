--- conflicted
+++ resolved
@@ -1,29 +1,4 @@
 {
-<<<<<<< HEAD
-	"compilerOptions": {
-		"module": "Node16",
-		"moduleResolution": "Node16",
-		"target": "es2020",
-		"lib": ["es2020"],
-		"rootDir": ".",
-		"strict": true,
-		"noImplicitAny": true,
-		"noImplicitReturns": true,
-		"noImplicitThis": true,
-		"declaration": true,
-		"stripInternal": true,
-		"sourceMap": true,
-		"noUnusedLocals": false,
-		"noUnusedParameters": false,
-		"assumeChangesOnlyAffectDirectDependencies": true,
-		"outDir": "../../lib/common",
-		"tsBuildInfoFile": "../../lib/common/watch.tsbuildInfo",
-		"incremental": true,
-		"composite": true
-	},
-	"include": ["."],
-	"exclude": ["test"]
-=======
     "compilerOptions": {
         "module": "Node16",
         "moduleResolution": "Node16",
@@ -54,5 +29,4 @@
     "exclude": [
         "test"
     ]
->>>>>>> 81a04b08
 }