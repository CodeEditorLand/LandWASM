--- conflicted
+++ resolved
@@ -1,10 +1,4 @@
 {
-<<<<<<< HEAD
-	"activationEvents": [
-		"onCommand:testbed-python.webshell.python"
-	],
-	"browser": "./dist/web/extension.js",
-=======
 	"name": "testbed-python",
 	"description": "Python Example",
 	"main": "./out/extension.js",
@@ -14,7 +8,6 @@
 		"compile": "node ../../node_modules/typescript/lib/tsc.js -b tsconfig.json",
 		"esbuild": "node ./bin/esbuild.js"
 	},
->>>>>>> ef0b1346
 	"contributes": {
 		"commands": [
 			{
@@ -54,20 +47,6 @@
 			}
 		]
 	},
-<<<<<<< HEAD
-	"description": "Python Example",
-	"extensionDependencies": [
-		"ms-vscode.wasm-wasi-core",
-		"ms-vscode.webshell"
-	],
-	"main": "./out/extension.js",
-	"name": "testbed-python",
-	"scripts": {
-		"build": "npm run compile",
-		"compile": "node ../../node_modules/typescript/lib/tsc.js -b tsconfig.json",
-		"esbuild": "node ./bin/esbuild.js"
-	}
-=======
 	"activationEvents": [
 		"onCommand:testbed-python.webshell.python"
 	],
@@ -75,5 +54,4 @@
 		"ms-vscode.wasm-wasi-core",
 		"ms-vscode.webshell"
 	]
->>>>>>> ef0b1346
 }