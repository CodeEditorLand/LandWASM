--- conflicted
+++ resolved
@@ -1,20 +1,7 @@
 {
-<<<<<<< HEAD
-	"name": "testbed-component-model-vscode",
-	"description": "Component Model Example",
-	"main": "./out/extension.js",
-	"scripts": {
-		"build": "npm run compile:ts && npm run build:rust",
-		"build:rust": "cargo build --target wasm32-unknown-unknown",
-		"compile:ts": "node ../../node_modules/typescript/lib/tsc.js -b tsconfig.json",
-		"run": "npm run build:rust && npm run compile:ts && node ./out/main.js",
-		"watch:ts": "node ../../node_modules/typescript/lib/tsc.js -b tsconfig.json -w"
-	},
-=======
 	"activationEvents": [
 		"*"
 	],
->>>>>>> 7b39e00d
 	"contributes": {
 		"commands": [
 			{
@@ -24,12 +11,6 @@
 			}
 		]
 	},
-<<<<<<< HEAD
-	"activationEvents": [
-		"*"
-	],
-	"devDependencies": {}
-=======
 	"description": "Component Model Example",
 	"devDependencies": {},
 	"main": "./out/extension.js",
@@ -41,5 +22,4 @@
 		"run": "npm run build:rust && npm run compile:ts && node ./out/main.js",
 		"watch:ts": "node ../../node_modules/typescript/lib/tsc.js -b tsconfig.json -w"
 	}
->>>>>>> 7b39e00d
 }