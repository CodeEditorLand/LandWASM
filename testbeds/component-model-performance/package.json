--- conflicted
+++ resolved
@@ -1,22 +1,7 @@
 {
-<<<<<<< HEAD
-	"name": "testbed-component-model-performance",
-	"description": "Component Model Performance",
-	"main": "./out/extension.js",
-	"scripts": {
-		"build": "npm run compile:ts && npm run build:rust",
-		"build:rust": "cargo build --target wasm32-unknown-unknown",
-		"compile:ts": "node ../../node_modules/typescript/lib/tsc.js -b tsconfig.json",
-		"generate:model": "node ../../wasm-component-model/lib/tools/main.js --outDir ./src/ ./wit",
-		"generate:wat": "wasm-tools print ./target/wasm32-unknown-unknown/debug/test.wasm > ./target/wasm32-unknown-unknown/debug/test.wat",
-		"run": "npm run build:rust && npm run compile:ts && node ./out/main.js",
-		"watch:ts": "node ../../node_modules/typescript/lib/tsc.js -b tsconfig.json -w"
-	},
-=======
 	"activationEvents": [
 		"*"
 	],
->>>>>>> 7b39e00d
 	"contributes": {
 		"commands": [
 			{
@@ -26,12 +11,6 @@
 			}
 		]
 	},
-<<<<<<< HEAD
-	"activationEvents": [
-		"*"
-	],
-	"devDependencies": {}
-=======
 	"description": "Component Model Performance",
 	"devDependencies": {},
 	"main": "./out/extension.js",
@@ -45,5 +24,4 @@
 		"run": "npm run build:rust && npm run compile:ts && node ./out/main.js",
 		"watch:ts": "node ../../node_modules/typescript/lib/tsc.js -b tsconfig.json -w"
 	}
->>>>>>> 7b39e00d
 }