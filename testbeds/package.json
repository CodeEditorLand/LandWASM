<<<<<<< HEAD
{
	"name": "wasm-testbeds",
	"scripts": {
		"clean": ""
	},
	"dependencies": {},
	"devDependencies": {}
}
=======
{
	"name": "wasm-testbeds",
	"private": true,
	"dependencies": {
		"vscode-uri": "3.0.8"
	},
	"devDependencies": {
		"@types/vscode": "1.90.0"
	},
	"scripts": {
		"clean": "",
		"postinstall": "cd .. && npm run symlink",
		"lint": "node ../node_modules/eslint/bin/eslint.js --ext ts cpp python rust ruby php threads"
	}
}
>>>>>>> 9f19254f
<|MERGE_RESOLUTION|>--- conflicted
+++ resolved
@@ -1,13 +1,3 @@
-<<<<<<< HEAD
-{
-	"name": "wasm-testbeds",
-	"scripts": {
-		"clean": ""
-	},
-	"dependencies": {},
-	"devDependencies": {}
-}
-=======
 {
 	"name": "wasm-testbeds",
 	"private": true,
@@ -22,5 +12,4 @@
 		"postinstall": "cd .. && npm run symlink",
 		"lint": "node ../node_modules/eslint/bin/eslint.js --ext ts cpp python rust ruby php threads"
 	}
-}
->>>>>>> 9f19254f
+}