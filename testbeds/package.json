--- conflicted
+++ resolved
@@ -1,32 +1,15 @@
-<<<<<<< HEAD
-{
-	"name": "wasm-testbeds",
-	"private": true,
-	"scripts": {
-		"clean": "cd ./coreutils && npm run clean",
-		"postinstall": "cd .. && npm run symlink",
-		"lint": "node ../node_modules/eslint/bin/eslint.js --ext ts cpp python rust ruby php threads"
-	},
-	"dependencies": {
-		"vscode-uri": "3.0.8"
-	},
-	"devDependencies": {
-		"@types/vscode": "1.84.1"
-	}
-=======
-{
-	"name": "wasm-testbeds",
-	"private": true,
-	"dependencies": {
-		"vscode-uri": "3.0.3"
-	},
-	"devDependencies": {
-		"@types/vscode": "^1.71.0"
-	},
-	"scripts": {
-		"clean": "",
-		"postinstall": "cd .. && npm run symlink",
-		"lint": "node ../node_modules/eslint/bin/eslint.js --ext ts cpp python rust ruby php threads"
-	}
->>>>>>> 81a04b08
+{
+	"name": "wasm-testbeds",
+	"private": true,
+	"dependencies": {
+		"vscode-uri": "3.0.3"
+	},
+	"devDependencies": {
+		"@types/vscode": "^1.71.0"
+	},
+	"scripts": {
+		"clean": "",
+		"postinstall": "cd .. && npm run symlink",
+		"lint": "node ../node_modules/eslint/bin/eslint.js --ext ts cpp python rust ruby php threads"
+	}
 }