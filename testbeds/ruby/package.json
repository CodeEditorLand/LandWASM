--- conflicted
+++ resolved
@@ -1,15 +1,5 @@
 {
-<<<<<<< HEAD
-	"name": "testbed-ruby",
-	"description": "Ruby Example",
-	"main": "./out/extension.js",
-	"scripts": {
-		"build": "npm run compile",
-		"compile": "node ../../node_modules/typescript/lib/tsc.js -b tsconfig.json"
-	},
-=======
 	"activationEvents": [],
->>>>>>> 7b39e00d
 	"contributes": {
 		"commands": [
 			{
@@ -20,13 +10,6 @@
 			}
 		]
 	},
-<<<<<<< HEAD
-	"activationEvents": [],
-	"extensionDependencies": [
-		"ms-vscode.wasm-wasi-core",
-		"ms-vscode.webshell"
-	]
-=======
 	"description": "Ruby Example",
 	"extensionDependencies": [
 		"ms-vscode.wasm-wasi-core",
@@ -38,5 +21,4 @@
 		"build": "npm run compile",
 		"compile": "node ../../node_modules/typescript/lib/tsc.js -b tsconfig.json"
 	}
->>>>>>> 7b39e00d
 }