{
<<<<<<< HEAD
	"activationEvents": [],
=======
	"name": "testbed-ruby",
	"description": "Ruby Example",
	"main": "./out/extension.js",
	"scripts": {
		"build": "npm run compile",
		"compile": "node ../../node_modules/typescript/lib/tsc.js -b tsconfig.json"
	},
>>>>>>> ef0b1346
	"contributes": {
		"commands": [
			{
				"category": "wasm",
				"command": "testbed-ruby.runFile",
				"enablement": "editorLangId == ruby",
				"title": "Run Ruby File"
			}
		]
	},
<<<<<<< HEAD
	"description": "Ruby Example",
	"extensionDependencies": [
		"ms-vscode.wasm-wasi-core",
		"ms-vscode.webshell"
	],
	"main": "./out/extension.js",
	"name": "testbed-ruby",
	"scripts": {
		"build": "npm run compile",
		"compile": "node ../../node_modules/typescript/lib/tsc.js -b tsconfig.json"
	}
=======
	"activationEvents": [],
	"extensionDependencies": [
		"ms-vscode.wasm-wasi-core",
		"ms-vscode.webshell"
	]
>>>>>>> ef0b1346
}<|MERGE_RESOLUTION|>--- conflicted
+++ resolved
@@ -1,7 +1,4 @@
 {
-<<<<<<< HEAD
-	"activationEvents": [],
-=======
 	"name": "testbed-ruby",
 	"description": "Ruby Example",
 	"main": "./out/extension.js",
@@ -9,7 +6,6 @@
 		"build": "npm run compile",
 		"compile": "node ../../node_modules/typescript/lib/tsc.js -b tsconfig.json"
 	},
->>>>>>> ef0b1346
 	"contributes": {
 		"commands": [
 			{
@@ -20,23 +16,9 @@
 			}
 		]
 	},
-<<<<<<< HEAD
-	"description": "Ruby Example",
-	"extensionDependencies": [
-		"ms-vscode.wasm-wasi-core",
-		"ms-vscode.webshell"
-	],
-	"main": "./out/extension.js",
-	"name": "testbed-ruby",
-	"scripts": {
-		"build": "npm run compile",
-		"compile": "node ../../node_modules/typescript/lib/tsc.js -b tsconfig.json"
-	}
-=======
 	"activationEvents": [],
 	"extensionDependencies": [
 		"ms-vscode.wasm-wasi-core",
 		"ms-vscode.webshell"
 	]
->>>>>>> ef0b1346
 }