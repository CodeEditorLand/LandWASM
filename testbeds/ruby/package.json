{
	"name": "testbed-ruby",
	"description": "Ruby Example",
<<<<<<< HEAD
=======
	"author": "MS",
	"license": "MIT",
	"engines": {
		"vscode": "1.67.0"
	},
>>>>>>> 9f19254f
	"main": "./out/extension.js",
	"scripts": {
		"build": "npm run compile",
		"compile": "node ../../node_modules/typescript/lib/tsc.js -b tsconfig.json"
	},
	"contributes": {
		"commands": [
			{
				"category": "wasm",
				"command": "testbed-ruby.runFile",
				"enablement": "editorLangId == ruby",
				"title": "Run Ruby File"
			}
		]
	},
	"activationEvents": [],
	"extensionDependencies": [
		"ms-vscode.wasm-wasi-core",
		"ms-vscode.webshell"
	]
}<|MERGE_RESOLUTION|>--- conflicted
+++ resolved
@@ -1,32 +1,34 @@
 {
 	"name": "testbed-ruby",
+	"private": "true",
+	"publisher": "ms-vscode",
+	"version": "0.0.1",
 	"description": "Ruby Example",
-<<<<<<< HEAD
-=======
 	"author": "MS",
 	"license": "MIT",
 	"engines": {
 		"vscode": "1.67.0"
 	},
->>>>>>> 9f19254f
 	"main": "./out/extension.js",
-	"scripts": {
-		"build": "npm run compile",
-		"compile": "node ../../node_modules/typescript/lib/tsc.js -b tsconfig.json"
-	},
+	"activationEvents": [
+	],
+	"extensionDependencies": [
+		"ms-vscode.wasm-wasi-core",
+		"ms-vscode.webshell"
+	],
 	"contributes": {
 		"commands": [
 			{
+				"command": "testbed-ruby.runFile",
 				"category": "wasm",
-				"command": "testbed-ruby.runFile",
-				"enablement": "editorLangId == ruby",
-				"title": "Run Ruby File"
+				"title": "Run Ruby File",
+				"enablement": "editorLangId == ruby"
 			}
 		]
 	},
-	"activationEvents": [],
-	"extensionDependencies": [
-		"ms-vscode.wasm-wasi-core",
-		"ms-vscode.webshell"
-	]
+	"scripts": {
+		"build": "npm run compile",
+		"compile": "node ../../node_modules/typescript/lib/tsc.js -b tsconfig.json",
+		"watch": "node ../../node_modules/typescript/lib/tsc.js -b tsconfig.json -w"
+	}
 }