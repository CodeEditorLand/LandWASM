--- conflicted
+++ resolved
@@ -1,11 +1,6 @@
 {
-<<<<<<< HEAD
-	"name": "emccc-pure-wasi",
-	"description": "",
-=======
 	"description": "",
 	"name": "emccc-pure-wasi",
->>>>>>> 7b39e00d
 	"scripts": {
 		"compile": "em++ hello.cpp -o ./out/hello-em.js"
 	}
