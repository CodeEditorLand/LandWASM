{
<<<<<<< HEAD
	"activationEvents": [
		"*"
	],
=======
	"name": "testbed-component-model-async",
	"description": "Component Model Example",
	"main": "./out/extension.js",
	"scripts": {
		"build": "npm run compile:ts && npm run build:rust",
		"build:rust": "cargo build --target wasm32-unknown-unknown",
		"compile:ts": "node ../../node_modules/typescript/lib/tsc.js -b tsconfig.json",
		"generate:json": "wasm-tools component wit --json ./wit/ > ./wit/calculator.wit.json",
		"generate:model": "node ../../wasm-component-model/lib/tools/main.js --outDir ./src/ ./wit && cd src && wit-bindgen rust ../wit && cd ..",
		"generate:wat": "wasm-tools print ./target/wasm32-unknown-unknown/debug/calculator.wasm > ./target/wasm32-unknown-unknown/debug/calculator.wat",
		"run": "npm run build:rust && npm run compile:ts && node ./out/main.js",
		"watch:ts": "node ../../node_modules/typescript/lib/tsc.js -b tsconfig.json -w"
	},
>>>>>>> ef0b1346
	"contributes": {
		"commands": [
			{
				"category": "wasm",
				"command": "testbed-component-model-async.run",
				"title": "Run Calc Service"
			}
		]
	},
<<<<<<< HEAD
	"description": "Component Model Example",
	"devDependencies": {},
	"main": "./out/extension.js",
	"name": "testbed-component-model-async",
	"scripts": {
		"build": "npm run compile:ts && npm run build:rust",
		"build:rust": "cargo build --target wasm32-unknown-unknown",
		"compile:ts": "node ../../node_modules/typescript/lib/tsc.js -b tsconfig.json",
		"generate:json": "wasm-tools component wit --json ./wit/ > ./wit/calculator.wit.json",
		"generate:model": "node ../../wasm-component-model/lib/tools/main.js --outDir ./src/ ./wit && cd src && wit-bindgen rust ../wit && cd ..",
		"generate:wat": "wasm-tools print ./target/wasm32-unknown-unknown/debug/calculator.wasm > ./target/wasm32-unknown-unknown/debug/calculator.wat",
		"run": "npm run build:rust && npm run compile:ts && node ./out/main.js",
		"watch:ts": "node ../../node_modules/typescript/lib/tsc.js -b tsconfig.json -w"
	}
=======
	"activationEvents": [
		"*"
	],
	"devDependencies": {}
>>>>>>> ef0b1346
}<|MERGE_RESOLUTION|>--- conflicted
+++ resolved
@@ -1,9 +1,4 @@
 {
-<<<<<<< HEAD
-	"activationEvents": [
-		"*"
-	],
-=======
 	"name": "testbed-component-model-async",
 	"description": "Component Model Example",
 	"main": "./out/extension.js",
@@ -17,7 +12,6 @@
 		"run": "npm run build:rust && npm run compile:ts && node ./out/main.js",
 		"watch:ts": "node ../../node_modules/typescript/lib/tsc.js -b tsconfig.json -w"
 	},
->>>>>>> ef0b1346
 	"contributes": {
 		"commands": [
 			{
@@ -27,25 +21,8 @@
 			}
 		]
 	},
-<<<<<<< HEAD
-	"description": "Component Model Example",
-	"devDependencies": {},
-	"main": "./out/extension.js",
-	"name": "testbed-component-model-async",
-	"scripts": {
-		"build": "npm run compile:ts && npm run build:rust",
-		"build:rust": "cargo build --target wasm32-unknown-unknown",
-		"compile:ts": "node ../../node_modules/typescript/lib/tsc.js -b tsconfig.json",
-		"generate:json": "wasm-tools component wit --json ./wit/ > ./wit/calculator.wit.json",
-		"generate:model": "node ../../wasm-component-model/lib/tools/main.js --outDir ./src/ ./wit && cd src && wit-bindgen rust ../wit && cd ..",
-		"generate:wat": "wasm-tools print ./target/wasm32-unknown-unknown/debug/calculator.wasm > ./target/wasm32-unknown-unknown/debug/calculator.wat",
-		"run": "npm run build:rust && npm run compile:ts && node ./out/main.js",
-		"watch:ts": "node ../../node_modules/typescript/lib/tsc.js -b tsconfig.json -w"
-	}
-=======
 	"activationEvents": [
 		"*"
 	],
 	"devDependencies": {}
->>>>>>> ef0b1346
 }