--- conflicted
+++ resolved
@@ -1,9 +1,4 @@
 {
-<<<<<<< HEAD
-	"activationEvents": [
-		"*"
-	],
-=======
 	"name": "testbed-cpp",
 	"description": "C++ Example",
 	"main": "./out/extension.js",
@@ -16,7 +11,6 @@
 		"compile:ts": "node ../../node_modules/typescript/lib/tsc.js -b tsconfig.json",
 		"watch:ts": "node ../../node_modules/typescript/lib/tsc.js -b tsconfig.json -w"
 	},
->>>>>>> ef0b1346
 	"contributes": {
 		"commands": [
 			{
@@ -26,22 +20,7 @@
 			}
 		]
 	},
-<<<<<<< HEAD
-	"description": "C++ Example",
-	"main": "./out/extension.js",
-	"name": "testbed-cpp",
-	"scripts": {
-		"build": "npm run compile:ts && npm run build:cpp && npm run build:wasi",
-		"build:cpp": "../../node_modules/.bin/make-dir ./out && g++ hello.cpp -o ./out/hello",
-		"build:em": "../../node_modules/.bin/make-dir ./out && em++ hello.cpp -o ./out/hello-em.js",
-		"build:wasi": "../../node_modules/.bin/make-dir ./out && ~/bin/wasi-sdk/bin/clang++ hello.cpp -o ./out/hello.wasm",
-		"clean": "node ../../node_modules/.bin/rimraf out",
-		"compile:ts": "node ../../node_modules/typescript/lib/tsc.js -b tsconfig.json",
-		"watch:ts": "node ../../node_modules/typescript/lib/tsc.js -b tsconfig.json -w"
-	}
-=======
 	"activationEvents": [
 		"*"
 	]
->>>>>>> ef0b1346
 }