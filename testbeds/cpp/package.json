{
	"name": "testbed-cpp",
	"description": "C++ Example",
<<<<<<< HEAD
=======
	"author": "MS",
	"license": "MIT",
	"engines": {
		"vscode": "1.67.0"
	},
>>>>>>> 9f19254f
	"main": "./out/extension.js",
	"scripts": {
		"build": "npm run compile:ts && npm run build:cpp && npm run build:wasi",
		"build:cpp": "../../node_modules/.bin/make-dir ./out && g++ hello.cpp -o ./out/hello",
		"build:em": "../../node_modules/.bin/make-dir ./out && em++ hello.cpp -o ./out/hello-em.js",
		"build:wasi": "../../node_modules/.bin/make-dir ./out && ~/bin/wasi-sdk/bin/clang++ hello.cpp -o ./out/hello.wasm",
		"clean": "node ../../node_modules/.bin/rimraf out",
		"compile:ts": "node ../../node_modules/typescript/lib/tsc.js -b tsconfig.json",
		"watch:ts": "node ../../node_modules/typescript/lib/tsc.js -b tsconfig.json -w"
	},
	"contributes": {
		"commands": [
			{
				"category": "wasm",
				"command": "testbed-cpp.run",
				"title": "Run C++ Program"
			}
		]
	},
	"activationEvents": [
		"*"
	]
}<|MERGE_RESOLUTION|>--- conflicted
+++ resolved
@@ -1,34 +1,34 @@
 {
 	"name": "testbed-cpp",
+	"private": "true",
+	"publisher": "ms-vscode",
+	"version": "0.0.1",
 	"description": "C++ Example",
-<<<<<<< HEAD
-=======
 	"author": "MS",
 	"license": "MIT",
 	"engines": {
 		"vscode": "1.67.0"
 	},
->>>>>>> 9f19254f
 	"main": "./out/extension.js",
-	"scripts": {
-		"build": "npm run compile:ts && npm run build:cpp && npm run build:wasi",
-		"build:cpp": "../../node_modules/.bin/make-dir ./out && g++ hello.cpp -o ./out/hello",
-		"build:em": "../../node_modules/.bin/make-dir ./out && em++ hello.cpp -o ./out/hello-em.js",
-		"build:wasi": "../../node_modules/.bin/make-dir ./out && ~/bin/wasi-sdk/bin/clang++ hello.cpp -o ./out/hello.wasm",
-		"clean": "node ../../node_modules/.bin/rimraf out",
-		"compile:ts": "node ../../node_modules/typescript/lib/tsc.js -b tsconfig.json",
-		"watch:ts": "node ../../node_modules/typescript/lib/tsc.js -b tsconfig.json -w"
-	},
+	"activationEvents": [
+		"*"
+	],
 	"contributes": {
 		"commands": [
 			{
+				"command": "testbed-cpp.run",
 				"category": "wasm",
-				"command": "testbed-cpp.run",
 				"title": "Run C++ Program"
 			}
 		]
 	},
-	"activationEvents": [
-		"*"
-	]
+	"scripts": {
+		"clean": "node ../../node_modules/rimraf/bin.js out",
+		"compile:ts": "node ../../node_modules/typescript/lib/tsc.js -b tsconfig.json",
+		"watch:ts": "node ../../node_modules/typescript/lib/tsc.js -b tsconfig.json -w",
+		"build": "npm run compile:ts && npm run build:cpp && npm run build:wasi",
+		"build:cpp": "../../node_modules/.bin/make-dir ./out && g++ hello.cpp -o ./out/hello",
+		"build:wasi": "../../node_modules/.bin/make-dir ./out && ~/bin/wasi-sdk/bin/clang++ hello.cpp -o ./out/hello.wasm",
+		"build:em": "../../node_modules/.bin/make-dir ./out && em++ hello.cpp -o ./out/hello-em.js"
+	}
 }