{
<<<<<<< HEAD
	"name": "testbed-cpp",
	"description": "C++ Example",
	"main": "./out/extension.js",
	"scripts": {
		"build": "npm run compile:ts && npm run build:cpp && npm run build:wasi",
		"build:cpp": "../../node_modules/.bin/make-dir ./out && g++ hello.cpp -o ./out/hello",
		"build:em": "../../node_modules/.bin/make-dir ./out && em++ hello.cpp -o ./out/hello-em.js",
		"build:wasi": "../../node_modules/.bin/make-dir ./out && ~/bin/wasi-sdk/bin/clang++ hello.cpp -o ./out/hello.wasm",
		"clean": "node ../../node_modules/.bin/rimraf out",
		"compile:ts": "node ../../node_modules/typescript/lib/tsc.js -b tsconfig.json",
		"watch:ts": "node ../../node_modules/typescript/lib/tsc.js -b tsconfig.json -w"
	},
=======
	"activationEvents": [
		"*"
	],
>>>>>>> 7b39e00d
	"contributes": {
		"commands": [
			{
				"category": "wasm",
				"command": "testbed-cpp.run",
				"title": "Run C++ Program"
			}
		]
	},
<<<<<<< HEAD
	"activationEvents": [
		"*"
	]
=======
	"description": "C++ Example",
	"main": "./out/extension.js",
	"name": "testbed-cpp",
	"scripts": {
		"build": "npm run compile:ts && npm run build:cpp && npm run build:wasi",
		"build:cpp": "../../node_modules/.bin/make-dir ./out && g++ hello.cpp -o ./out/hello",
		"build:em": "../../node_modules/.bin/make-dir ./out && em++ hello.cpp -o ./out/hello-em.js",
		"build:wasi": "../../node_modules/.bin/make-dir ./out && ~/bin/wasi-sdk/bin/clang++ hello.cpp -o ./out/hello.wasm",
		"clean": "node ../../node_modules/.bin/rimraf out",
		"compile:ts": "node ../../node_modules/typescript/lib/tsc.js -b tsconfig.json",
		"watch:ts": "node ../../node_modules/typescript/lib/tsc.js -b tsconfig.json -w"
	}
>>>>>>> 7b39e00d
}<|MERGE_RESOLUTION|>--- conflicted
+++ resolved
@@ -1,22 +1,7 @@
 {
-<<<<<<< HEAD
-	"name": "testbed-cpp",
-	"description": "C++ Example",
-	"main": "./out/extension.js",
-	"scripts": {
-		"build": "npm run compile:ts && npm run build:cpp && npm run build:wasi",
-		"build:cpp": "../../node_modules/.bin/make-dir ./out && g++ hello.cpp -o ./out/hello",
-		"build:em": "../../node_modules/.bin/make-dir ./out && em++ hello.cpp -o ./out/hello-em.js",
-		"build:wasi": "../../node_modules/.bin/make-dir ./out && ~/bin/wasi-sdk/bin/clang++ hello.cpp -o ./out/hello.wasm",
-		"clean": "node ../../node_modules/.bin/rimraf out",
-		"compile:ts": "node ../../node_modules/typescript/lib/tsc.js -b tsconfig.json",
-		"watch:ts": "node ../../node_modules/typescript/lib/tsc.js -b tsconfig.json -w"
-	},
-=======
 	"activationEvents": [
 		"*"
 	],
->>>>>>> 7b39e00d
 	"contributes": {
 		"commands": [
 			{
@@ -26,11 +11,6 @@
 			}
 		]
 	},
-<<<<<<< HEAD
-	"activationEvents": [
-		"*"
-	]
-=======
 	"description": "C++ Example",
 	"main": "./out/extension.js",
 	"name": "testbed-cpp",
@@ -43,5 +23,4 @@
 		"compile:ts": "node ../../node_modules/typescript/lib/tsc.js -b tsconfig.json",
 		"watch:ts": "node ../../node_modules/typescript/lib/tsc.js -b tsconfig.json -w"
 	}
->>>>>>> 7b39e00d
 }