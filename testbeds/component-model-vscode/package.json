{
<<<<<<< HEAD
	"activationEvents": [
		"*"
	],
=======
	"name": "testbed-component-model-vscode",
	"description": "Component Model Example",
	"main": "./out/extension.js",
	"scripts": {
		"build": "npm run compile:ts && npm run build:rust",
		"build:rust": "cargo build --target wasm32-unknown-unknown",
		"compile:ts": "node ../../node_modules/typescript/lib/tsc.js -b tsconfig.json",
		"generate:model": "node ../../wasm-component-model/lib/tools/main.js --structure=package --outDir ./src/ ./wit",
		"generate:wat": "wasm-tools print ./target/wasm32-unknown-unknown/debug/example.wasm > ./target/wasm32-unknown-unknown/debug/example.wat",
		"run": "npm run build:rust && npm run compile:ts && node ./out/main.js",
		"watch:ts": "node ../../node_modules/typescript/lib/tsc.js -b tsconfig.json -w"
	},
>>>>>>> ef0b1346
	"contributes": {
		"commands": [
			{
				"category": "wasm",
				"command": "testbed-component-model-vscode.run",
				"title": "Run Wasm Extension Code"
			}
		]
	},
<<<<<<< HEAD
	"description": "Component Model Example",
	"devDependencies": {},
	"main": "./out/extension.js",
	"name": "testbed-component-model-vscode",
	"scripts": {
		"build": "npm run compile:ts && npm run build:rust",
		"build:rust": "cargo build --target wasm32-unknown-unknown",
		"compile:ts": "node ../../node_modules/typescript/lib/tsc.js -b tsconfig.json",
		"generate:model": "node ../../wasm-component-model/lib/tools/main.js --structure=package --outDir ./src/ ./wit",
		"generate:wat": "wasm-tools print ./target/wasm32-unknown-unknown/debug/example.wasm > ./target/wasm32-unknown-unknown/debug/example.wat",
		"run": "npm run build:rust && npm run compile:ts && node ./out/main.js",
		"watch:ts": "node ../../node_modules/typescript/lib/tsc.js -b tsconfig.json -w"
	}
=======
	"activationEvents": [
		"*"
	],
	"devDependencies": {}
>>>>>>> ef0b1346
}<|MERGE_RESOLUTION|>--- conflicted
+++ resolved
@@ -1,9 +1,4 @@
 {
-<<<<<<< HEAD
-	"activationEvents": [
-		"*"
-	],
-=======
 	"name": "testbed-component-model-vscode",
 	"description": "Component Model Example",
 	"main": "./out/extension.js",
@@ -16,7 +11,6 @@
 		"run": "npm run build:rust && npm run compile:ts && node ./out/main.js",
 		"watch:ts": "node ../../node_modules/typescript/lib/tsc.js -b tsconfig.json -w"
 	},
->>>>>>> ef0b1346
 	"contributes": {
 		"commands": [
 			{
@@ -26,24 +20,8 @@
 			}
 		]
 	},
-<<<<<<< HEAD
-	"description": "Component Model Example",
-	"devDependencies": {},
-	"main": "./out/extension.js",
-	"name": "testbed-component-model-vscode",
-	"scripts": {
-		"build": "npm run compile:ts && npm run build:rust",
-		"build:rust": "cargo build --target wasm32-unknown-unknown",
-		"compile:ts": "node ../../node_modules/typescript/lib/tsc.js -b tsconfig.json",
-		"generate:model": "node ../../wasm-component-model/lib/tools/main.js --structure=package --outDir ./src/ ./wit",
-		"generate:wat": "wasm-tools print ./target/wasm32-unknown-unknown/debug/example.wasm > ./target/wasm32-unknown-unknown/debug/example.wat",
-		"run": "npm run build:rust && npm run compile:ts && node ./out/main.js",
-		"watch:ts": "node ../../node_modules/typescript/lib/tsc.js -b tsconfig.json -w"
-	}
-=======
 	"activationEvents": [
 		"*"
 	],
 	"devDependencies": {}
->>>>>>> ef0b1346
 }