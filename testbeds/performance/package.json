{
<<<<<<< HEAD
	"description": "",
	"main": "index.js",
	"name": "performance",
=======
	"name": "performance",
	"description": "",
	"main": "index.js",
>>>>>>> ef0b1346
	"scripts": {}
}<|MERGE_RESOLUTION|>--- conflicted
+++ resolved
@@ -1,12 +1,6 @@
 {
-<<<<<<< HEAD
-	"description": "",
-	"main": "index.js",
-	"name": "performance",
-=======
 	"name": "performance",
 	"description": "",
 	"main": "index.js",
->>>>>>> ef0b1346
 	"scripts": {}
 }