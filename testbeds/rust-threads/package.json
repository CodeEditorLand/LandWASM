{
<<<<<<< HEAD
	"activationEvents": [
		"*"
	],
=======
	"name": "testbed-rust-threads",
	"description": "Rust Threads Example",
	"main": "./out/extension.js",
	"scripts": {
		"build": "npm run compile:ts && npm run build:rust",
		"build:rust": "cargo build --target wasm32-wasi-preview1-threads",
		"compile:ts": "node ../../node_modules/typescript/lib/tsc.js -b tsconfig.json",
		"wasmtime": "wasmtime --dir .::/workspace --wasi threads=y --wasm threads=y target/wasm32-wasi-preview1-threads/debug/rust-threads.wasm",
		"watch:ts": "node ../../node_modules/typescript/lib/tsc.js -b tsconfig.json -w"
	},
>>>>>>> ef0b1346
	"contributes": {
		"commands": [
			{
				"category": "wasm",
				"command": "testbed-rust-threads.run",
				"title": "Run Rust Thread Program"
			}
		]
	},
<<<<<<< HEAD
	"description": "Rust Threads Example",
	"main": "./out/extension.js",
	"name": "testbed-rust-threads",
	"scripts": {
		"build": "npm run compile:ts && npm run build:rust",
		"build:rust": "cargo build --target wasm32-wasi-preview1-threads",
		"compile:ts": "node ../../node_modules/typescript/lib/tsc.js -b tsconfig.json",
		"wasmtime": "wasmtime --dir .::/workspace --wasi threads=y --wasm threads=y target/wasm32-wasi-preview1-threads/debug/rust-threads.wasm",
		"watch:ts": "node ../../node_modules/typescript/lib/tsc.js -b tsconfig.json -w"
	}
=======
	"activationEvents": [
		"*"
	]
>>>>>>> ef0b1346
}<|MERGE_RESOLUTION|>--- conflicted
+++ resolved
@@ -1,9 +1,4 @@
 {
-<<<<<<< HEAD
-	"activationEvents": [
-		"*"
-	],
-=======
 	"name": "testbed-rust-threads",
 	"description": "Rust Threads Example",
 	"main": "./out/extension.js",
@@ -14,7 +9,6 @@
 		"wasmtime": "wasmtime --dir .::/workspace --wasi threads=y --wasm threads=y target/wasm32-wasi-preview1-threads/debug/rust-threads.wasm",
 		"watch:ts": "node ../../node_modules/typescript/lib/tsc.js -b tsconfig.json -w"
 	},
->>>>>>> ef0b1346
 	"contributes": {
 		"commands": [
 			{
@@ -24,20 +18,7 @@
 			}
 		]
 	},
-<<<<<<< HEAD
-	"description": "Rust Threads Example",
-	"main": "./out/extension.js",
-	"name": "testbed-rust-threads",
-	"scripts": {
-		"build": "npm run compile:ts && npm run build:rust",
-		"build:rust": "cargo build --target wasm32-wasi-preview1-threads",
-		"compile:ts": "node ../../node_modules/typescript/lib/tsc.js -b tsconfig.json",
-		"wasmtime": "wasmtime --dir .::/workspace --wasi threads=y --wasm threads=y target/wasm32-wasi-preview1-threads/debug/rust-threads.wasm",
-		"watch:ts": "node ../../node_modules/typescript/lib/tsc.js -b tsconfig.json -w"
-	}
-=======
 	"activationEvents": [
 		"*"
 	]
->>>>>>> ef0b1346
 }