{
<<<<<<< HEAD
	"activationEvents": [
		"*"
	],
=======
	"name": "testbed-rust",
	"description": "Rust Example",
	"main": "./out/extension.js",
	"scripts": {
		"build": "npm run compile:ts && npm run build:rust",
		"build:rust": "cargo build --target wasm32-wasip1",
		"compile:ts": "node ../../node_modules/typescript/lib/tsc.js -b tsconfig.json",
		"watch:ts": "node ../../node_modules/typescript/lib/tsc.js -b tsconfig.json -w"
	},
>>>>>>> ef0b1346
	"contributes": {
		"commands": [
			{
				"category": "wasm",
				"command": "testbed-rust.run",
				"title": "Run Rust Program"
			}
		]
	},
<<<<<<< HEAD
	"description": "Rust Example",
	"main": "./out/extension.js",
	"name": "testbed-rust",
	"scripts": {
		"build": "npm run compile:ts && npm run build:rust",
		"build:rust": "cargo build --target wasm32-wasip1",
		"compile:ts": "node ../../node_modules/typescript/lib/tsc.js -b tsconfig.json",
		"watch:ts": "node ../../node_modules/typescript/lib/tsc.js -b tsconfig.json -w"
	}
=======
	"activationEvents": [
		"*"
	]
>>>>>>> ef0b1346
}<|MERGE_RESOLUTION|>--- conflicted
+++ resolved
@@ -1,9 +1,4 @@
 {
-<<<<<<< HEAD
-	"activationEvents": [
-		"*"
-	],
-=======
 	"name": "testbed-rust",
 	"description": "Rust Example",
 	"main": "./out/extension.js",
@@ -13,7 +8,6 @@
 		"compile:ts": "node ../../node_modules/typescript/lib/tsc.js -b tsconfig.json",
 		"watch:ts": "node ../../node_modules/typescript/lib/tsc.js -b tsconfig.json -w"
 	},
->>>>>>> ef0b1346
 	"contributes": {
 		"commands": [
 			{
@@ -23,19 +17,7 @@
 			}
 		]
 	},
-<<<<<<< HEAD
-	"description": "Rust Example",
-	"main": "./out/extension.js",
-	"name": "testbed-rust",
-	"scripts": {
-		"build": "npm run compile:ts && npm run build:rust",
-		"build:rust": "cargo build --target wasm32-wasip1",
-		"compile:ts": "node ../../node_modules/typescript/lib/tsc.js -b tsconfig.json",
-		"watch:ts": "node ../../node_modules/typescript/lib/tsc.js -b tsconfig.json -w"
-	}
-=======
 	"activationEvents": [
 		"*"
 	]
->>>>>>> ef0b1346
 }