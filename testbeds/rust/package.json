{
<<<<<<< HEAD
	"name": "testbed-rust",
	"description": "Rust Example",
	"main": "./out/extension.js",
	"scripts": {
		"build": "npm run compile:ts && npm run build:rust",
		"build:rust": "cargo build --target wasm32-wasip1",
		"compile:ts": "node ../../node_modules/typescript/lib/tsc.js -b tsconfig.json",
		"watch:ts": "node ../../node_modules/typescript/lib/tsc.js -b tsconfig.json -w"
	},
=======
	"activationEvents": [
		"*"
	],
>>>>>>> 7b39e00d
	"contributes": {
		"commands": [
			{
				"category": "wasm",
				"command": "testbed-rust.run",
				"title": "Run Rust Program"
			}
		]
	},
<<<<<<< HEAD
	"activationEvents": [
		"*"
	]
=======
	"description": "Rust Example",
	"main": "./out/extension.js",
	"name": "testbed-rust",
	"scripts": {
		"build": "npm run compile:ts && npm run build:rust",
		"build:rust": "cargo build --target wasm32-wasip1",
		"compile:ts": "node ../../node_modules/typescript/lib/tsc.js -b tsconfig.json",
		"watch:ts": "node ../../node_modules/typescript/lib/tsc.js -b tsconfig.json -w"
	}
>>>>>>> 7b39e00d
}<|MERGE_RESOLUTION|>--- conflicted
+++ resolved
@@ -1,19 +1,7 @@
 {
-<<<<<<< HEAD
-	"name": "testbed-rust",
-	"description": "Rust Example",
-	"main": "./out/extension.js",
-	"scripts": {
-		"build": "npm run compile:ts && npm run build:rust",
-		"build:rust": "cargo build --target wasm32-wasip1",
-		"compile:ts": "node ../../node_modules/typescript/lib/tsc.js -b tsconfig.json",
-		"watch:ts": "node ../../node_modules/typescript/lib/tsc.js -b tsconfig.json -w"
-	},
-=======
 	"activationEvents": [
 		"*"
 	],
->>>>>>> 7b39e00d
 	"contributes": {
 		"commands": [
 			{
@@ -23,11 +11,6 @@
 			}
 		]
 	},
-<<<<<<< HEAD
-	"activationEvents": [
-		"*"
-	]
-=======
 	"description": "Rust Example",
 	"main": "./out/extension.js",
 	"name": "testbed-rust",
@@ -37,5 +20,4 @@
 		"compile:ts": "node ../../node_modules/typescript/lib/tsc.js -b tsconfig.json",
 		"watch:ts": "node ../../node_modules/typescript/lib/tsc.js -b tsconfig.json -w"
 	}
->>>>>>> 7b39e00d
 }