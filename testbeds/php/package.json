{
<<<<<<< HEAD
	"name": "testbed-php",
	"description": "PHP Example",
	"main": "./dist/desktop/extension.js",
	"browser": "./dist/web/extension.js",
	"scripts": {
		"build": "npm run compile",
		"compile": "node ../../node_modules/typescript/lib/tsc.js -b tsconfig.json",
		"esbuild": "node ./bin/esbuild.js"
	},
=======
	"activationEvents": [],
	"browser": "./dist/web/extension.js",
>>>>>>> 7b39e00d
	"contributes": {
		"commands": [
			{
				"category": "wasm",
				"command": "testbed-php.runFile",
				"enablement": "editorLangId == php",
				"title": "Run PHP File"
			}
		]
	},
<<<<<<< HEAD
	"activationEvents": [],
	"extensionDependencies": [
		"ms-vscode.wasm-wasi-core",
		"ms-vscode.webshell"
	]
=======
	"description": "PHP Example",
	"extensionDependencies": [
		"ms-vscode.wasm-wasi-core",
		"ms-vscode.webshell"
	],
	"main": "./dist/desktop/extension.js",
	"name": "testbed-php",
	"scripts": {
		"build": "npm run compile",
		"compile": "node ../../node_modules/typescript/lib/tsc.js -b tsconfig.json",
		"esbuild": "node ./bin/esbuild.js"
	}
>>>>>>> 7b39e00d
}<|MERGE_RESOLUTION|>--- conflicted
+++ resolved
@@ -1,18 +1,6 @@
 {
-<<<<<<< HEAD
-	"name": "testbed-php",
-	"description": "PHP Example",
-	"main": "./dist/desktop/extension.js",
-	"browser": "./dist/web/extension.js",
-	"scripts": {
-		"build": "npm run compile",
-		"compile": "node ../../node_modules/typescript/lib/tsc.js -b tsconfig.json",
-		"esbuild": "node ./bin/esbuild.js"
-	},
-=======
 	"activationEvents": [],
 	"browser": "./dist/web/extension.js",
->>>>>>> 7b39e00d
 	"contributes": {
 		"commands": [
 			{
@@ -23,13 +11,6 @@
 			}
 		]
 	},
-<<<<<<< HEAD
-	"activationEvents": [],
-	"extensionDependencies": [
-		"ms-vscode.wasm-wasi-core",
-		"ms-vscode.webshell"
-	]
-=======
 	"description": "PHP Example",
 	"extensionDependencies": [
 		"ms-vscode.wasm-wasi-core",
@@ -42,5 +23,4 @@
 		"compile": "node ../../node_modules/typescript/lib/tsc.js -b tsconfig.json",
 		"esbuild": "node ./bin/esbuild.js"
 	}
->>>>>>> 7b39e00d
 }