{
	"name": "testbed-php",
	"description": "PHP Example",
<<<<<<< HEAD
=======
	"author": "MS",
	"license": "MIT",
	"engines": {
		"vscode": "1.67.0"
	},
>>>>>>> 9f19254f
	"main": "./dist/desktop/extension.js",
	"browser": "./dist/web/extension.js",
	"scripts": {
		"build": "npm run compile",
		"compile": "node ../../node_modules/typescript/lib/tsc.js -b tsconfig.json",
		"esbuild": "node ./bin/esbuild.js"
	},
	"contributes": {
		"commands": [
			{
				"category": "wasm",
				"command": "testbed-php.runFile",
				"enablement": "editorLangId == php",
				"title": "Run PHP File"
			}
		]
	},
	"activationEvents": [],
	"extensionDependencies": [
		"ms-vscode.wasm-wasi-core",
		"ms-vscode.webshell"
	]
}<|MERGE_RESOLUTION|>--- conflicted
+++ resolved
@@ -1,34 +1,36 @@
 {
 	"name": "testbed-php",
+	"private": "true",
+	"publisher": "ms-vscode",
+	"version": "0.0.1",
 	"description": "PHP Example",
-<<<<<<< HEAD
-=======
 	"author": "MS",
 	"license": "MIT",
 	"engines": {
 		"vscode": "1.67.0"
 	},
->>>>>>> 9f19254f
 	"main": "./dist/desktop/extension.js",
 	"browser": "./dist/web/extension.js",
+	"activationEvents": [
+	],
+	"extensionDependencies": [
+		"ms-vscode.wasm-wasi-core",
+		"ms-vscode.webshell"
+	],
+	"contributes": {
+		"commands": [
+			{
+				"command": "testbed-php.runFile",
+				"category": "wasm",
+				"title": "Run PHP File",
+				"enablement": "editorLangId == php"
+			}
+		]
+	},
 	"scripts": {
 		"build": "npm run compile",
 		"compile": "node ../../node_modules/typescript/lib/tsc.js -b tsconfig.json",
+		"watch": "node ../../node_modules/typescript/lib/tsc.js -b tsconfig.json -w",
 		"esbuild": "node ./bin/esbuild.js"
-	},
-	"contributes": {
-		"commands": [
-			{
-				"category": "wasm",
-				"command": "testbed-php.runFile",
-				"enablement": "editorLangId == php",
-				"title": "Run PHP File"
-			}
-		]
-	},
-	"activationEvents": [],
-	"extensionDependencies": [
-		"ms-vscode.wasm-wasi-core",
-		"ms-vscode.webshell"
-	]
+	}
 }