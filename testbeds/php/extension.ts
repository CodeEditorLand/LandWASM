--- conflicted
+++ resolved
@@ -2,63 +2,41 @@
  *  Copyright (c) Microsoft Corporation. All rights reserved.
  *  Licensed under the MIT License. See License.txt in the project root for license information.
  *--------------------------------------------------------------------------------------------*/
-<<<<<<< HEAD
-
-import fs from "node:fs/promises";
-import path from "node:path";
-
-import { commands, ExtensionContext, window } from "vscode";
-import { Wasm, ProcessOptions } from "@vscode/wasm-wasi";
-=======
 import { commands, ExtensionContext, window, Uri, workspace } from 'vscode';
 import { Wasm, ProcessOptions } from '@vscode/wasm-wasi';
->>>>>>> 81a04b08
 
 export async function activate(context: ExtensionContext) {
 	const wasm: Wasm = await Wasm.load();
 
-	commands.registerCommand("testbed-php.runFile", async () => {
+	commands.registerCommand('testbed-php.runFile', async () => {
 		const editor = window.activeTextEditor;
 		if (editor === undefined) {
 			return;
 		}
 		const document = editor.document;
-		if (document.languageId !== "php") {
+		if (document.languageId !== 'php') {
 			return;
 		}
 
 		const pty = wasm.createPseudoterminal();
-		const terminal = window.createTerminal({
-			name: "PHP",
-			pty,
-			isTransient: true,
-		});
+		const terminal = window.createTerminal({ name: 'PHP', pty, isTransient: true });
 		terminal.show(true);
 		const options: ProcessOptions = {
 			stdio: pty.stdio,
-			mountPoints: [{ kind: "workspaceFolder" }],
-			args: [document.uri],
+			mountPoints: [
+				{ kind: 'workspaceFolder' }
+			],
+			args: [document.uri]
 		};
-<<<<<<< HEAD
-		const filename = path.join(
-			path.sep,
-			"home",
-			"dirkb",
-			"bin",
-			"wasm",
-			"php-cgi.wasm"
-		);
-		const bits = await fs.readFile(filename);
-=======
 		const filename = Uri.joinPath(context.extensionUri, 'wasm', 'php-cgi-8.2.0.wasm');
 		const bits = await workspace.fs.readFile(filename);
->>>>>>> 81a04b08
 		const module = await WebAssembly.compile(bits);
-		const process = await wasm.createProcess("php-cgi", module, options);
-		process.run().catch((err) => {
+		const process = await wasm.createProcess('php-cgi', module, options);
+		process.run().catch(err => {
 			void window.showErrorMessage(err.message);
 		});
 	});
 }
 
-export function deactivate() {}+export function deactivate() {
+}