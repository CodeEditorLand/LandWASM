{
<<<<<<< HEAD
	"compilerOptions": {
		"incremental": true,
		"composite": true
	},
	"files": [],
	"references": [
		{
			"path": "./../testbeds/coreutils/tsconfig.json"
		},
		{
			"path": "./../testbeds/cpp/tsconfig.json"
		},
		{
			"path": "./../testbeds/python/tsconfig.json"
		},
		{
			"path": "./../testbeds/rust/tsconfig.json"
		}
	]
=======
    "compilerOptions": {
        "incremental": true,
        "composite": true
    },
    "files": [],
    "references": [
        {
            "path": "./../testbeds/cpp/tsconfig.json"
        },
        {
            "path": "./../testbeds/python/tsconfig.json"
        },
        {
            "path": "./../testbeds/rust/tsconfig.json"
        }
    ]
>>>>>>> 81a04b08
}<|MERGE_RESOLUTION|>--- conflicted
+++ resolved
@@ -1,25 +1,4 @@
 {
-<<<<<<< HEAD
-	"compilerOptions": {
-		"incremental": true,
-		"composite": true
-	},
-	"files": [],
-	"references": [
-		{
-			"path": "./../testbeds/coreutils/tsconfig.json"
-		},
-		{
-			"path": "./../testbeds/cpp/tsconfig.json"
-		},
-		{
-			"path": "./../testbeds/python/tsconfig.json"
-		},
-		{
-			"path": "./../testbeds/rust/tsconfig.json"
-		}
-	]
-=======
     "compilerOptions": {
         "incremental": true,
         "composite": true
@@ -36,5 +15,4 @@
             "path": "./../testbeds/rust/tsconfig.json"
         }
     ]
->>>>>>> 81a04b08
 }