--- conflicted
+++ resolved
@@ -1,9 +1,5 @@
 {
 	"displayName": "LSP WASM Test server",
-<<<<<<< HEAD
-	"name": "server",
-=======
->>>>>>> ef0b1346
 	"scripts": {
 		"build": "cargo rustc --release --target wasm32-wasi-preview1-threads -- -Clink-arg=--initial-memory=10485760 -Clink-arg=--max-memory=10485760",
 		"test:exe": "node send.js | target/debug/server",
