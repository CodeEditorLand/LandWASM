{
<<<<<<< HEAD
=======
	"name": "client",
	"displayName": "LSP WASM Test client",
	"scripts": {
		"build": "npm run compile",
		"compile": "tsc -b tsconfig.json"
	},
>>>>>>> ef0b1346
	"activationEvents": [
		"onLanguage:bat"
	],
	"dependencies": {},
<<<<<<< HEAD
	"devDependencies": {},
	"displayName": "LSP WASM Test client",
	"name": "client",
	"scripts": {
		"build": "npm run compile",
		"compile": "tsc -b tsconfig.json"
	}
=======
	"devDependencies": {}
>>>>>>> ef0b1346
}<|MERGE_RESOLUTION|>--- conflicted
+++ resolved
@@ -1,26 +1,13 @@
 {
-<<<<<<< HEAD
-=======
 	"name": "client",
 	"displayName": "LSP WASM Test client",
 	"scripts": {
 		"build": "npm run compile",
 		"compile": "tsc -b tsconfig.json"
 	},
->>>>>>> ef0b1346
 	"activationEvents": [
 		"onLanguage:bat"
 	],
 	"dependencies": {},
-<<<<<<< HEAD
-	"devDependencies": {},
-	"displayName": "LSP WASM Test client",
-	"name": "client",
-	"scripts": {
-		"build": "npm run compile",
-		"compile": "tsc -b tsconfig.json"
-	}
-=======
 	"devDependencies": {}
->>>>>>> ef0b1346
 }