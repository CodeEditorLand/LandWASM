{
	"name": "lsp-testbed",
	"description": "LSP Testbed",
<<<<<<< HEAD
=======
	"version": "0.1.0",
	"publisher": "vscode",
	"engines": {
		"vscode": "1.78.0"
	},
>>>>>>> 9f19254f
	"main": "./client/out/extension.js",
	"scripts": {
		"build": "cd client && npm run compile && cd ../server && npm run build && cd .."
	},
	"contributes": {
		"commands": [
			{
				"category": "Samples",
				"command": "vscode-samples.wasm-language-server.countFiles",
				"title": "Count Files"
			}
		]
	},
	"activationEvents": [
		"onLanguage:bat"
	],
	"enabledApiProposals": []
}<|MERGE_RESOLUTION|>--- conflicted
+++ resolved
@@ -1,29 +1,19 @@
 {
 	"name": "lsp-testbed",
 	"description": "LSP Testbed",
-<<<<<<< HEAD
-=======
 	"version": "0.1.0",
 	"publisher": "vscode",
 	"engines": {
 		"vscode": "1.78.0"
 	},
->>>>>>> 9f19254f
 	"main": "./client/out/extension.js",
-	"scripts": {
-		"build": "cd client && npm run compile && cd ../server && npm run build && cd .."
-	},
-	"contributes": {
-		"commands": [
-			{
-				"category": "Samples",
-				"command": "vscode-samples.wasm-language-server.countFiles",
-				"title": "Count Files"
-			}
-		]
-	},
 	"activationEvents": [
 		"onLanguage:bat"
 	],
-	"enabledApiProposals": []
+	"enabledApiProposals": [
+	],
+	"contributes": {
+	},
+	"scripts": {
+	}
 }