--- conflicted
+++ resolved
@@ -1,10 +1,4 @@
 {
-<<<<<<< HEAD
-	"activationEvents": [
-		"*"
-	],
-	"browser": "./dist/web/extension.js",
-=======
 	"name": "testbed-threads",
 	"description": "Thread Example",
 	"main": "./out/extension.js",
@@ -21,7 +15,6 @@
 		"compile:ts": "node ../../node_modules/typescript/lib/tsc.js -b tsconfig.json",
 		"watch:ts": "node ../../node_modules/typescript/lib/tsc.js -b tsconfig.json -w"
 	},
->>>>>>> ef0b1346
 	"contributes": {
 		"commands": [
 			{
@@ -31,25 +24,7 @@
 			}
 		]
 	},
-<<<<<<< HEAD
-	"description": "Thread Example",
-	"main": "./out/extension.js",
-	"name": "testbed-threads",
-	"scripts": {
-		"build": "npm run compile:ts && npm run build:c && npm run build:wasi",
-		"build:c": "../../node_modules/.bin/make-dir ./out && g++ main.c -l pthread -o ./out/main",
-		"build:em": "../../node_modules/.bin/make-dir ./out && em++ main.c -pthread -o ./out/main-em.js",
-		"build:wasi": "../../node_modules/.bin/make-dir ./out && ~/bin/wasi-sdk-20.0/bin/clang --sysroot ~/bin/wasi-sdk-20.0/share/wasi-sysroot --target=wasm32-wasi-threads -pthread -Wl,--import-memory,--export-memory,--max-memory=10485760 main.c -o ./out/main.wasm",
-		"build:wasi-import-memory": "../../node_modules/.bin/make-dir ./out && ~/bin/wasi-sdk-20.0/bin/clang -Wl,--import-memory -Wl,--max-memory=10485760 -matomics -mbulk-memory -pthread main.c -o ./out/main.wasm -L ~/bin/wasi-sdk-20.0/share/wasi-sysroot/lib/wasm32-wasi-threads",
-		"build:wasi-malloc-import": "../../node_modules/.bin/make-dir ./out && ~/bin/wasi-sdk-20.0/bin/clang -Wl,--import-memory -Wl,--max-memory=10485760 main.c -o ./out/main.wasm",
-		"build:wasi-malloc-import-shared": "../../node_modules/.bin/make-dir ./out && ~/bin/wasi-sdk-20.0/bin/clang -Wl,--import-memory -Wl,--max-memory=10485760 -pthread  -L ~/bin/wasi-sdk-20.0/share/wasi-sysroot/lib/wasm32-wasi-threads main.c -o ./out/main.wasm",
-		"clean": "node ../../node_modules/.bin/rimraf out",
-		"compile:ts": "node ../../node_modules/typescript/lib/tsc.js -b tsconfig.json",
-		"watch:ts": "node ../../node_modules/typescript/lib/tsc.js -b tsconfig.json -w"
-	}
-=======
 	"activationEvents": [
 		"*"
 	]
->>>>>>> ef0b1346
 }