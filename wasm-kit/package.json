--- conflicted
+++ resolved
@@ -1,18 +1,10 @@
 {
 	"dependencies": {
-<<<<<<< HEAD
-		"uuid": "^9.0.1"
-	},
-	"description": "Utilities operating on shared memory to support the component model.",
-	"devDependencies": {
-		"@types/uuid": "^9.0.8"
-=======
 		"uuid": "10.0.0"
 	},
 	"description": "Utilities operating on shared memory to support the component model.",
 	"devDependencies": {
 		"@types/uuid": "10.0.0"
->>>>>>> 300b33e8
 	},
 	"exports": {
 		".": {
