{
<<<<<<< HEAD
	"name": "@vscode/wasm-kit",
	"description": "Utilities operating on shared memory to support the component model.",
=======
	"dependencies": {
		"uuid": "^9.0.1"
	},
	"description": "Utilities operating on shared memory to support the component model.",
	"devDependencies": {
		"@types/uuid": "^9.0.8"
	},
>>>>>>> 7b39e00d
	"exports": {
		".": {
			"browser": "./lib/browser/main.js",
			"node": "./lib/node/main.js",
			"types": "./lib/common/api.d.ts"
		},
		"./browser": {
			"browser": "./lib/browser/main.js",
			"types": "./lib/browser/main.d.ts"
		},
		"./node": {
			"node": "./lib/node/main.js",
			"types": "./lib/node/main.d.ts"
		}
	},
<<<<<<< HEAD
=======
	"name": "@vscode/wasm-kit",
>>>>>>> 7b39e00d
	"scripts": {
		"clean": "rimraf lib",
		"compile": "tsc -b ./tsconfig.json",
		"compile:malloc": "../node_modules/.bin/make-dir ./lib/common && $WASI_SDK_PREFIX/bin/clang --target=wasm32-wasi-threads -pthread -O3 -flto -c src/common/malloc/malloc.c -o lib/common/malloc.o",
		"link:malloc": "$WASI_SDK_PREFIX/bin/wasm-ld -s -m wasm32 -L$WASI_SDK_PREFIX/share/wasi-sysroot/lib/wasm32-wasi-threads --no-entry --export=malloc --export=free --export=aligned_alloc --import-memory --max-memory=524288 -lpthread --shared-memory -lc $WASI_SDK_PREFIX/lib/clang/17/lib/wasi/libclang_rt.builtins-wasm32.a lib/common/malloc.o -o lib/common/malloc.wasm",
		"simulation": "node ./lib/node/test/arrayMain.js",
		"test:desktop": "mocha"
<<<<<<< HEAD
	},
	"dependencies": {
		"uuid": "^9.0.1"
	},
	"devDependencies": {
		"@types/uuid": "^9.0.8"
=======
>>>>>>> 7b39e00d
	}
}<|MERGE_RESOLUTION|>--- conflicted
+++ resolved
@@ -1,8 +1,4 @@
 {
-<<<<<<< HEAD
-	"name": "@vscode/wasm-kit",
-	"description": "Utilities operating on shared memory to support the component model.",
-=======
 	"dependencies": {
 		"uuid": "^9.0.1"
 	},
@@ -10,7 +6,6 @@
 	"devDependencies": {
 		"@types/uuid": "^9.0.8"
 	},
->>>>>>> 7b39e00d
 	"exports": {
 		".": {
 			"browser": "./lib/browser/main.js",
@@ -26,10 +21,7 @@
 			"types": "./lib/node/main.d.ts"
 		}
 	},
-<<<<<<< HEAD
-=======
 	"name": "@vscode/wasm-kit",
->>>>>>> 7b39e00d
 	"scripts": {
 		"clean": "rimraf lib",
 		"compile": "tsc -b ./tsconfig.json",
@@ -37,14 +29,5 @@
 		"link:malloc": "$WASI_SDK_PREFIX/bin/wasm-ld -s -m wasm32 -L$WASI_SDK_PREFIX/share/wasi-sysroot/lib/wasm32-wasi-threads --no-entry --export=malloc --export=free --export=aligned_alloc --import-memory --max-memory=524288 -lpthread --shared-memory -lc $WASI_SDK_PREFIX/lib/clang/17/lib/wasi/libclang_rt.builtins-wasm32.a lib/common/malloc.o -o lib/common/malloc.wasm",
 		"simulation": "node ./lib/node/test/arrayMain.js",
 		"test:desktop": "mocha"
-<<<<<<< HEAD
-	},
-	"dependencies": {
-		"uuid": "^9.0.1"
-	},
-	"devDependencies": {
-		"@types/uuid": "^9.0.8"
-=======
->>>>>>> 7b39e00d
 	}
 }