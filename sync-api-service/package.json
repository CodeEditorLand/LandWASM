--- conflicted
+++ resolved
@@ -1,31 +1,31 @@
 {
 	"name": "@vscode/sync-api-service",
+	"version": "0.9.0",
 	"description": "A sync implementation of the VS Code API. Only supported from a worker in NodeJS and browser",
-<<<<<<< HEAD
-=======
 	"engines": {
 		"node": ">=16.14.2",
 		"vscode": "1.71.0"
 	},
->>>>>>> 9f19254f
 	"main": "./lib/main.js",
 	"typings": "./lib/main.d.ts",
-	"scripts": {
-		"all": "npm run clean && npm run compile && npm run lint && npm run test",
-		"all:publish": "git clean -xfd . && npm install && npm run compile:publish && npm run lint && cd ../sync-api-tests && npm run all:publish && cd ..",
-		"clean": "node ../node_modules/.bin/rimraf lib && node ../node_modules/.bin/rimraf dist",
-		"compile": "node ../node_modules/typescript/lib/tsc.js -b ./tsconfig.json",
-		"compile:publish": "node ../node_modules/typescript/lib/tsc.js -b ./tsconfig.publish.json",
-		"prepack": "npm run all:publish",
-		"prepublishOnly": "echo \"⛔ Can only publish from a secure pipeline ⛔\" && node ../build/npm/fail"
+	"repository": {
+		"type": "git",
+		"url": "git+https://github.com/microsoft/vscode-wasm.git"
 	},
+	"keywords": [
+		"VSCode",
+		"API"
+	],
+	"author": "Visual Studio Code Team",
+	"license": "MIT",
+	"bugs": {
+		"url": "https://github.com/microsoft/vscode-wasm/issues"
+	},
+	"homepage": "https://github.com/microsoft/vscode-wasi#readme",
+	"enabledApiProposals": [
+		"fsChunks"
+	],
 	"dependencies": {
-<<<<<<< HEAD
-		"uuid": "^10.0.0"
-	},
-	"devDependencies": {
-		"@types/uuid": "^10.0.0"
-=======
 		"uuid": "10.0.0",
 		"vscode-uri": "3.0.8",
 		"@vscode/sync-api-common": "0.9.0"
@@ -33,9 +33,17 @@
 	"devDependencies": {
 		"@types/vscode": "1.90.0",
 		"@types/uuid": "9.0.8"
->>>>>>> 9f19254f
 	},
-	"enabledApiProposals": [
-		"fsChunks"
-	]
+	"scripts": {
+		"prepublishOnly": "echo \"⛔ Can only publish from a secure pipeline ⛔\" && node ../build/npm/fail",
+		"prepack": "npm run all:publish",
+		"compile": "node ../node_modules/typescript/lib/tsc.js -b ./tsconfig.json",
+		"compile:publish": "node ../node_modules/typescript/lib/tsc.js -b ./tsconfig.publish.json",
+		"watch": "node ../node_modules/typescript/lib/tsc.js -b ./tsconfig.watch.json -w",
+		"clean": "node ../node_modules/rimraf/bin.js lib && node ../node_modules/rimraf/bin.js dist",
+		"lint": "node ../node_modules/eslint/bin/eslint.js --ext ts src",
+		"test": "cd ../sync-api-tests && npm test",
+		"all": "npm run clean && npm run compile && npm run lint && npm run test",
+		"all:publish": "git clean -xfd . && npm install && npm run compile:publish && npm run lint && cd ../sync-api-tests && npm run all:publish && cd .."
+	}
 }