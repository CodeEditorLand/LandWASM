{
	"name": "@vscode/sync-api-service",
	"version": "0.9.0",
	"description": "A sync implementation of the VS Code API. Only supported from a worker in NodeJS and browser",
	"keywords": [
		"VSCode",
		"API"
	],
	"homepage": "https://github.com/microsoft/vscode-wasi#readme",
	"bugs": {
		"url": "https://github.com/microsoft/vscode-wasm/issues"
	},
<<<<<<< HEAD
	"repository": {
		"type": "git",
		"url": "git+https://github.com/microsoft/vscode-wasm.git"
=======
	"homepage": "https://github.com/microsoft/vscode-wasi#readme",
	"enabledApiProposals": [
		"fsChunks"
	],
	"dependencies": {
		"uuid": "^9.0.1",
		"vscode-uri": "^3.0.8",
		"@vscode/sync-api-common": "0.9.0"
	},
	"devDependencies": {
		"@types/vscode": "1.71.0",
		"@types/uuid": "^9.0.7"
>>>>>>> 81a04b08
	},
	"license": "MIT",
	"author": "Visual Studio Code Team",
	"main": "./lib/main.js",
	"typings": "./lib/main.d.ts",
	"scripts": {
		"all": "npm run clean && npm run compile && npm run lint && npm run test",
		"all:publish": "git clean -xfd . && npm install && npm run compile:publish && npm run lint && cd ../sync-api-tests && npm run all:publish && cd ..",
		"clean": "node ../node_modules/rimraf/bin.js lib && node ../node_modules/rimraf/bin.js dist",
		"compile": "node ../node_modules/typescript/lib/tsc.js -b ./tsconfig.json",
		"compile:publish": "node ../node_modules/typescript/lib/tsc.js -b ./tsconfig.publish.json",
		"lint": "node ../node_modules/eslint/bin/eslint.js --ext ts src",
		"prepack": "npm run all:publish",
		"prepublishOnly": "echo \"⛔ Can only publish from a secure pipeline ⛔\" && node ../build/npm/fail",
		"test": "cd ../sync-api-tests && npm test",
		"watch": "node ../node_modules/typescript/lib/tsc.js -b ./tsconfig.watch.json -w"
	},
	"dependencies": {
		"@vscode/sync-api-common": "0.9.0",
		"uuid": "9.0.1",
		"vscode-uri": "3.0.8"
	},
	"devDependencies": {
		"@types/uuid": "9.0.7",
		"@types/vscode": "1.84.1"
	},
	"engines": {
		"node": ">=16.14.2",
		"vscode": "1.71.0"
	},
	"enabledApiProposals": [
		"fsChunks"
	]
}<|MERGE_RESOLUTION|>--- conflicted
+++ resolved
@@ -2,19 +2,25 @@
 	"name": "@vscode/sync-api-service",
 	"version": "0.9.0",
 	"description": "A sync implementation of the VS Code API. Only supported from a worker in NodeJS and browser",
+	"engines": {
+		"node": ">=16.14.2",
+		"vscode": "^1.71.0"
+	},
+	"main": "./lib/main.js",
+	"typings": "./lib/main.d.ts",
+	"repository": {
+		"type": "git",
+		"url": "git+https://github.com/microsoft/vscode-wasm.git"
+	},
 	"keywords": [
 		"VSCode",
 		"API"
 	],
-	"homepage": "https://github.com/microsoft/vscode-wasi#readme",
+	"author": "Visual Studio Code Team",
+	"license": "MIT",
 	"bugs": {
 		"url": "https://github.com/microsoft/vscode-wasm/issues"
 	},
-<<<<<<< HEAD
-	"repository": {
-		"type": "git",
-		"url": "git+https://github.com/microsoft/vscode-wasm.git"
-=======
 	"homepage": "https://github.com/microsoft/vscode-wasi#readme",
 	"enabledApiProposals": [
 		"fsChunks"
@@ -27,38 +33,17 @@
 	"devDependencies": {
 		"@types/vscode": "1.71.0",
 		"@types/uuid": "^9.0.7"
->>>>>>> 81a04b08
 	},
-	"license": "MIT",
-	"author": "Visual Studio Code Team",
-	"main": "./lib/main.js",
-	"typings": "./lib/main.d.ts",
 	"scripts": {
-		"all": "npm run clean && npm run compile && npm run lint && npm run test",
-		"all:publish": "git clean -xfd . && npm install && npm run compile:publish && npm run lint && cd ../sync-api-tests && npm run all:publish && cd ..",
-		"clean": "node ../node_modules/rimraf/bin.js lib && node ../node_modules/rimraf/bin.js dist",
+		"prepublishOnly": "echo \"⛔ Can only publish from a secure pipeline ⛔\" && node ../build/npm/fail",
+		"prepack": "npm run all:publish",
 		"compile": "node ../node_modules/typescript/lib/tsc.js -b ./tsconfig.json",
 		"compile:publish": "node ../node_modules/typescript/lib/tsc.js -b ./tsconfig.publish.json",
+		"watch": "node ../node_modules/typescript/lib/tsc.js -b ./tsconfig.watch.json -w",
+		"clean": "node ../node_modules/rimraf/bin.js lib && node ../node_modules/rimraf/bin.js dist",
 		"lint": "node ../node_modules/eslint/bin/eslint.js --ext ts src",
-		"prepack": "npm run all:publish",
-		"prepublishOnly": "echo \"⛔ Can only publish from a secure pipeline ⛔\" && node ../build/npm/fail",
 		"test": "cd ../sync-api-tests && npm test",
-		"watch": "node ../node_modules/typescript/lib/tsc.js -b ./tsconfig.watch.json -w"
-	},
-	"dependencies": {
-		"@vscode/sync-api-common": "0.9.0",
-		"uuid": "9.0.1",
-		"vscode-uri": "3.0.8"
-	},
-	"devDependencies": {
-		"@types/uuid": "9.0.7",
-		"@types/vscode": "1.84.1"
-	},
-	"engines": {
-		"node": ">=16.14.2",
-		"vscode": "1.71.0"
-	},
-	"enabledApiProposals": [
-		"fsChunks"
-	]
+		"all": "npm run clean && npm run compile && npm run lint && npm run test",
+		"all:publish": "git clean -xfd . && npm install && npm run compile:publish && npm run lint && cd ../sync-api-tests && npm run all:publish && cd .."
+	}
 }