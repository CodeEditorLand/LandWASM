{
	"name": "@vscode/sync-api-tests",
	"description": "Test cases for the sync vscode API",
<<<<<<< HEAD
=======
	"version": "0.9.0",
	"engines": {
		"vscode": "1.71.0"
	},
	"categories": [
		"Other"
	],
	"activationEvents": [
		"*"
	],
>>>>>>> 9f19254f
	"main": "./extension.js",
	"browser": "./extension.js",
	"scripts": {
		"all:publish": "git clean -xfd . && npm install && npm run symlink:publish && npm run compile:publish && npm run lint && npm run test",
		"clean": "node ../node_modules/.bin/rimraf lib",
		"compile": "node ../node_modules/typescript/lib/tsc.js -b ./tsconfig.json",
		"compile:publish": "node ../node_modules/typescript/lib/tsc.js -b ./tsconfig.publish.json",
		"esbuild": "node ./bin/esbuild.js",
		"symlink:publish": "node ../build/bin/symlink-sync-api-tests-publish.js",
		"test:desktop": "node lib/desktop/runTests.js",
		"test:runWebTests": "node lib/web/runTests.js",
<<<<<<< HEAD
		"test:web": "node ./bin/esbuild.js && node lib/web/runTests.js"
=======
		"symlink:publish": "node ../build/bin/symlink-sync-api-tests-publish.js",
		"all:publish": "git clean -xfd . && npm install && npm run symlink:publish && npm run compile:publish && npm run lint && npm run test"
	},
	"dependencies": {
		"@vscode/sync-api-client": "0.9.0",
		"vscode-uri": "3.0.8"
>>>>>>> 9f19254f
	},
	"contributes": {},
	"activationEvents": [
		"*"
	],
	"dependencies": {},
	"devDependencies": {
<<<<<<< HEAD
		"@types/uuid": "^10.0.0",
		"find-process": "^1.4.7",
		"uuid": "^10.0.0"
=======
		"@types/uuid": "9.0.8",
		"@types/vscode": "1.90.0",
		"uuid": "10.0.0",
		"find-process": "1.4.7"
>>>>>>> 9f19254f
	}
}<|MERGE_RESOLUTION|>--- conflicted
+++ resolved
@@ -1,8 +1,8 @@
 {
 	"name": "@vscode/sync-api-tests",
+	"publisher": "ms-vscode",
+	"private": true,
 	"description": "Test cases for the sync vscode API",
-<<<<<<< HEAD
-=======
 	"version": "0.9.0",
 	"engines": {
 		"vscode": "1.71.0"
@@ -13,44 +13,31 @@
 	"activationEvents": [
 		"*"
 	],
->>>>>>> 9f19254f
 	"main": "./extension.js",
 	"browser": "./extension.js",
+	"contributes": {},
 	"scripts": {
-		"all:publish": "git clean -xfd . && npm install && npm run symlink:publish && npm run compile:publish && npm run lint && npm run test",
-		"clean": "node ../node_modules/.bin/rimraf lib",
+		"clean": "node ../node_modules/rimraf/bin.js lib",
 		"compile": "node ../node_modules/typescript/lib/tsc.js -b ./tsconfig.json",
 		"compile:publish": "node ../node_modules/typescript/lib/tsc.js -b ./tsconfig.publish.json",
+		"watch": "node ../node_modules/typescript/lib/tsc.js -b ./tsconfig.watch.json -w",
+		"lint": "node ../node_modules/eslint/bin/eslint.js --ext ts src",
 		"esbuild": "node ./bin/esbuild.js",
-		"symlink:publish": "node ../build/bin/symlink-sync-api-tests-publish.js",
+		"test": "npm run test:desktop && npm run test:web",
 		"test:desktop": "node lib/desktop/runTests.js",
+		"test:web": "node ./bin/esbuild.js && node lib/web/runTests.js",
 		"test:runWebTests": "node lib/web/runTests.js",
-<<<<<<< HEAD
-		"test:web": "node ./bin/esbuild.js && node lib/web/runTests.js"
-=======
 		"symlink:publish": "node ../build/bin/symlink-sync-api-tests-publish.js",
 		"all:publish": "git clean -xfd . && npm install && npm run symlink:publish && npm run compile:publish && npm run lint && npm run test"
 	},
 	"dependencies": {
 		"@vscode/sync-api-client": "0.9.0",
 		"vscode-uri": "3.0.8"
->>>>>>> 9f19254f
 	},
-	"contributes": {},
-	"activationEvents": [
-		"*"
-	],
-	"dependencies": {},
 	"devDependencies": {
-<<<<<<< HEAD
-		"@types/uuid": "^10.0.0",
-		"find-process": "^1.4.7",
-		"uuid": "^10.0.0"
-=======
 		"@types/uuid": "9.0.8",
 		"@types/vscode": "1.90.0",
 		"uuid": "10.0.0",
 		"find-process": "1.4.7"
->>>>>>> 9f19254f
 	}
 }