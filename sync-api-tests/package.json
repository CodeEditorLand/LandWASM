{
	"name": "@vscode/sync-api-tests",
	"description": "Test cases for the sync vscode API",
	"main": "./extension.js",
	"browser": "./extension.js",
	"scripts": {
		"all:publish": "git clean -xfd . && npm install && npm run symlink:publish && npm run compile:publish && npm run lint && npm run test",
		"clean": "node ../node_modules/.bin/rimraf lib",
		"compile": "node ../node_modules/typescript/lib/tsc.js -b ./tsconfig.json",
		"compile:publish": "node ../node_modules/typescript/lib/tsc.js -b ./tsconfig.publish.json",
		"esbuild": "node ./bin/esbuild.js",
		"symlink:publish": "node ../build/bin/symlink-sync-api-tests-publish.js",
		"test:desktop": "node lib/desktop/runTests.js",
		"test:runWebTests": "node lib/web/runTests.js",
		"test:web": "node ./bin/esbuild.js && node lib/web/runTests.js"
	},
	"contributes": {},
	"activationEvents": [
		"*"
	],
	"dependencies": {},
	"devDependencies": {
<<<<<<< HEAD
		"@types/uuid": "10.0.0",
		"find-process": "1.4.7",
		"uuid": "10.0.0"
=======
		"@types/uuid": "9.0.7",
		"find-process": "1.4.7",
		"uuid": "9.0.1"
>>>>>>> 4ad5224e
	}
}<|MERGE_RESOLUTION|>--- conflicted
+++ resolved
@@ -20,14 +20,8 @@
 	],
 	"dependencies": {},
 	"devDependencies": {
-<<<<<<< HEAD
-		"@types/uuid": "10.0.0",
-		"find-process": "1.4.7",
-		"uuid": "10.0.0"
-=======
 		"@types/uuid": "9.0.7",
 		"find-process": "1.4.7",
 		"uuid": "9.0.1"
->>>>>>> 4ad5224e
 	}
 }