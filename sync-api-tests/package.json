--- conflicted
+++ resolved
@@ -7,15 +7,9 @@
 	"dependencies": {},
 	"description": "Test cases for the sync vscode API",
 	"devDependencies": {
-<<<<<<< HEAD
-		"@types/uuid": "^9.0.7",
-		"find-process": "^1.4.7",
-		"uuid": "^9.0.1"
-=======
 		"@types/uuid": "10.0.0",
 		"find-process": "1.4.7",
 		"uuid": "10.0.0"
->>>>>>> 300b33e8
 	},
 	"main": "./extension.js",
 	"name": "@vscode/sync-api-tests",
