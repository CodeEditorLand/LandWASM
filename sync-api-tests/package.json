--- conflicted
+++ resolved
@@ -1,46 +1,37 @@
 {
 	"name": "@vscode/sync-api-tests",
-	"version": "0.9.0",
+	"publisher": "ms-vscode",
 	"private": true,
 	"description": "Test cases for the sync vscode API",
+	"version": "0.9.0",
+	"engines": {
+		"vscode": "^1.71.0"
+	},
 	"categories": [
 		"Other"
 	],
-	"publisher": "ms-vscode",
+	"activationEvents": [
+		"*"
+	],
 	"main": "./extension.js",
 	"browser": "./extension.js",
+	"contributes": {},
 	"scripts": {
-		"all:publish": "git clean -xfd . && npm install && npm run symlink:publish && npm run compile:publish && npm run lint && npm run test",
 		"clean": "node ../node_modules/rimraf/bin.js lib",
 		"compile": "node ../node_modules/typescript/lib/tsc.js -b ./tsconfig.json",
 		"compile:publish": "node ../node_modules/typescript/lib/tsc.js -b ./tsconfig.publish.json",
+		"watch": "node ../node_modules/typescript/lib/tsc.js -b ./tsconfig.watch.json -w",
+		"lint": "node ../node_modules/eslint/bin/eslint.js --ext ts src",
 		"esbuild": "node ./bin/esbuild.js",
-		"lint": "node ../node_modules/eslint/bin/eslint.js --ext ts src",
-		"symlink:publish": "node ../build/bin/symlink-sync-api-tests-publish.js",
 		"test": "npm run test:desktop && npm run test:web",
 		"test:desktop": "node lib/desktop/runTests.js",
+		"test:web": "node ./bin/esbuild.js && node lib/web/runTests.js",
 		"test:runWebTests": "node lib/web/runTests.js",
-		"test:web": "node ./bin/esbuild.js && node lib/web/runTests.js",
-		"watch": "node ../node_modules/typescript/lib/tsc.js -b ./tsconfig.watch.json -w"
+		"symlink:publish": "node ../build/bin/symlink-sync-api-tests-publish.js",
+		"all:publish": "git clean -xfd . && npm install && npm run symlink:publish && npm run compile:publish && npm run lint && npm run test"
 	},
-	"contributes": {},
-	"activationEvents": [
-		"*"
-	],
 	"dependencies": {
 		"@vscode/sync-api-client": "0.9.0",
-<<<<<<< HEAD
-		"vscode-uri": "3.0.8"
-	},
-	"devDependencies": {
-		"@types/uuid": "9.0.7",
-		"@types/vscode": "1.84.1",
-		"find-process": "1.4.7",
-		"uuid": "9.0.1"
-	},
-	"engines": {
-		"vscode": "1.71.0"
-=======
 		"vscode-uri": "^3.0.8"
 	},
 	"devDependencies": {
@@ -48,6 +39,5 @@
 		"@types/vscode": "1.71.0",
 		"uuid": "^9.0.1",
 		"find-process": "^1.4.7"
->>>>>>> 81a04b08
 	}
 }