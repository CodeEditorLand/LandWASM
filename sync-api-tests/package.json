--- conflicted
+++ resolved
@@ -1,25 +1,8 @@
 {
-<<<<<<< HEAD
-	"activationEvents": [
-		"*"
-	],
-	"browser": "./extension.js",
-	"contributes": {},
-	"dependencies": {},
-	"description": "Test cases for the sync vscode API",
-	"devDependencies": {
-		"@types/uuid": "^9.0.7",
-		"find-process": "^1.4.7",
-		"uuid": "^9.0.1"
-	},
-	"main": "./extension.js",
-	"name": "@vscode/sync-api-tests",
-=======
 	"name": "@vscode/sync-api-tests",
 	"description": "Test cases for the sync vscode API",
 	"main": "./extension.js",
 	"browser": "./extension.js",
->>>>>>> ef0b1346
 	"scripts": {
 		"all:publish": "git clean -xfd . && npm install && npm run symlink:publish && npm run compile:publish && npm run lint && npm run test",
 		"clean": "node ../node_modules/.bin/rimraf lib",
@@ -30,8 +13,6 @@
 		"test:desktop": "node lib/desktop/runTests.js",
 		"test:runWebTests": "node lib/web/runTests.js",
 		"test:web": "node ./bin/esbuild.js && node lib/web/runTests.js"
-<<<<<<< HEAD
-=======
 	},
 	"contributes": {},
 	"activationEvents": [
@@ -42,6 +23,5 @@
 		"@types/uuid": "10.0.0",
 		"find-process": "1.4.7",
 		"uuid": "10.0.0"
->>>>>>> ef0b1346
 	}
 }