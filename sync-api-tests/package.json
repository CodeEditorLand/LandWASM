--- conflicted
+++ resolved
@@ -1,10 +1,4 @@
 {
-<<<<<<< HEAD
-	"name": "@vscode/sync-api-tests",
-	"description": "Test cases for the sync vscode API",
-	"main": "./extension.js",
-	"browser": "./extension.js",
-=======
 	"activationEvents": [
 		"*"
 	],
@@ -19,7 +13,6 @@
 	},
 	"main": "./extension.js",
 	"name": "@vscode/sync-api-tests",
->>>>>>> 7b39e00d
 	"scripts": {
 		"all:publish": "git clean -xfd . && npm install && npm run symlink:publish && npm run compile:publish && npm run lint && npm run test",
 		"clean": "node ../node_modules/.bin/rimraf lib",
@@ -30,18 +23,5 @@
 		"test:desktop": "node lib/desktop/runTests.js",
 		"test:runWebTests": "node lib/web/runTests.js",
 		"test:web": "node ./bin/esbuild.js && node lib/web/runTests.js"
-<<<<<<< HEAD
-	},
-	"contributes": {},
-	"activationEvents": [
-		"*"
-	],
-	"dependencies": {},
-	"devDependencies": {
-		"@types/uuid": "^9.0.7",
-		"find-process": "^1.4.7",
-		"uuid": "^9.0.1"
-=======
->>>>>>> 7b39e00d
 	}
 }