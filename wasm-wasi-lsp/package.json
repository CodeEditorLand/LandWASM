--- conflicted
+++ resolved
@@ -1,21 +1,34 @@
 {
-<<<<<<< HEAD
-=======
 	"name": "@vscode/wasm-wasi-lsp",
 	"version": "0.1.0-pre.8",
->>>>>>> c477560a
 	"description": "A npm package to ease implementing language servers in WebAssembly with WASI.",
-	"devDependencies": {},
+	"author": "Visual Studio Code Team",
+	"license": "MIT",
+	"keywords": [
+		"VSCode",
+		"WASM",
+		"WASI",
+		"Language Server Protocol",
+		"LSP"
+	],
+	"repository": {
+		"type": "git",
+		"url": "git+https://github.com/microsoft/vscode-wasm.git"
+	},
+	"bugs": {
+		"url": "https://github.com/microsoft/vscode-wasm/issues"
+	},
+	"homepage": "https://github.com/microsoft/vscode-wasm#readme",
+	"engines": {
+		"node": ">=18.18.2"
+	},
 	"exports": {
 		".": {
-			"browser": "./lib/main.js",
+			"types": "./lib/main.d.ts",
 			"node": "./lib/main.js",
-			"types": "./lib/main.d.ts"
+			"browser": "./lib/main.js"
 		}
 	},
-<<<<<<< HEAD
-	"name": "@vscode/wasm-wasi-lsp",
-=======
 	"peerDependencies": {
 		"vscode-languageclient": "10.0.0-next.12",
 		"@vscode/wasm-wasi": "^1.0.1"
@@ -24,14 +37,15 @@
 		"@types/vscode": "1.89.0"
 	},
 
->>>>>>> c477560a
 	"scripts": {
-		"all": "npm run clean && npm run compile && npm run lint",
-		"all:publish": "git clean -xfd . && npm install && npm run compile:publish && npm run lint",
-		"clean": "rimraf lib && rimraf dist",
+		"prepublishOnly": "echo \"⛔ Can only publish from a secure pipeline ⛔\" && node ../build/npm/fail",
+		"prepack": "npm run all:publish",
 		"compile": "tsc -b ./tsconfig.json",
 		"compile:publish": "tsc -b ./tsconfig.publish.json",
-		"prepack": "npm run all:publish",
-		"prepublishOnly": "echo \"⛔ Can only publish from a secure pipeline ⛔\" && node ../build/npm/fail"
+		"watch": "tsc -b ./tsconfig.watch.json -w",
+		"clean": "rimraf lib && rimraf dist",
+		"lint": "eslint --ext ts src",
+		"all": "npm run clean && npm run compile && npm run lint",
+		"all:publish": "git clean -xfd . && npm install && npm run compile:publish && npm run lint"
 	}
 }