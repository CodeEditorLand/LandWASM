--- conflicted
+++ resolved
@@ -1,11 +1,6 @@
 {
-<<<<<<< HEAD
-	"description": "A npm package to ease implementing language servers in WebAssembly with WASI.",
-	"devDependencies": {},
-=======
 	"name": "@vscode/wasm-wasi-lsp",
 	"description": "A npm package to ease implementing language servers in WebAssembly with WASI.",
->>>>>>> ef0b1346
 	"exports": {
 		".": {
 			"browser": "./lib/main.js",
@@ -13,10 +8,6 @@
 			"types": "./lib/main.d.ts"
 		}
 	},
-<<<<<<< HEAD
-	"name": "@vscode/wasm-wasi-lsp",
-=======
->>>>>>> ef0b1346
 	"scripts": {
 		"all": "npm run clean && npm run compile && npm run lint",
 		"all:publish": "git clean -xfd . && npm install && npm run compile:publish && npm run lint",
@@ -25,10 +16,6 @@
 		"compile:publish": "tsc -b ./tsconfig.publish.json",
 		"prepack": "npm run all:publish",
 		"prepublishOnly": "echo \"⛔ Can only publish from a secure pipeline ⛔\" && node ../build/npm/fail"
-<<<<<<< HEAD
-	}
-=======
 	},
 	"devDependencies": {}
->>>>>>> ef0b1346
 }