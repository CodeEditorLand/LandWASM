/*---------------------------------------------------------------------------------------------
 *  Copyright (c) Microsoft Corporation. All rights reserved.
 *  Licensed under the MIT License. See License.txt in the project root for license information.
 *--------------------------------------------------------------------------------------------*/
import { window, Terminal, commands } from 'vscode';

import { ExtensionLocationDescriptor, MountPointDescriptor, MemoryFileSystem, Wasm, WasmPseudoterminal, Stdio, RootFileSystem, Filetype } from '@vscode/wasm-wasi';

import RAL from './ral';
const paths = RAL().path;
import { CommandHandler } from './types';
import { CommandMountPoint, WebShellContributions } from './webShellContributions';


type CommandLine = {
	command: string; args: string[];
};

export class WebShell {

	private static contributions: WebShellContributions;
	private static commandHandlers: Map<string, CommandHandler>;
	private static rootFs: RootFileSystem;
	private static userBin: MemoryFileSystem;

	public static async initialize(wasm: Wasm, contributions: WebShellContributions): Promise<void> {
		this.contributions = contributions;
		this.commandHandlers = new Map<string, CommandHandler>();
		this.userBin = await wasm.createMemoryFileSystem();
		const fsContributions: ExtensionLocationDescriptor[] = WebShell.contributions.getDirectoryMountPoints().map(entry => ({ kind: 'extensionLocation', extension: entry.extension, path: entry.path, mountPoint: entry.mountPoint }));
		const mountPoints: MountPointDescriptor[] = [
			{ kind: 'workspaceFolder'},
			{ kind: 'memoryFileSystem', fileSystem: this.userBin, mountPoint: '/usr/bin' },
			...fsContributions
		];
		this.rootFs = await wasm.createRootFileSystem(mountPoints);
		for (const contribution of this.contributions.getCommandMountPoints()) {
			this.registerCommandContribution(contribution);
		}
		this.contributions.onChanged((event) => {
			for (const add of event.commands.added) {
				this.registerCommandContribution(add);
			}
			for (const remove of event.commands.removed) {
				this.unregisterCommandContribution(remove);
			}
		});
	}

	private static registerCommandContribution(contribution: CommandMountPoint): void {
		const basename = paths.basename(contribution.mountPoint);
		const dirname = paths.dirname(contribution.mountPoint);
		if (dirname === '/usr/bin') {
			this.registerCommandHandler(basename, async (command: string, args: string[], cwd: string, stdio: Stdio, rootFileSystem: RootFileSystem): Promise<number> => {
				await contribution.extension.activate();
				return commands.executeCommand<number>(contribution.command, command, args, cwd, stdio, rootFileSystem);
			});
		}
	}

	private static unregisterCommandContribution(contribution: CommandMountPoint): void {
		const basename = paths.basename(contribution.mountPoint);
		this.unregisterCommandHandler(basename);
	}

	public static registerCommandHandler(command: string, handler: CommandHandler): void {
		this.userBin.createFile(command, { size: 0n, reader: () => { throw new Error('No permissions'); }});
		this.commandHandlers.set(command, handler);
	}

	public static unregisterCommandHandler(command: string): void {
		this.commandHandlers.delete(command);
	}

	private readonly wasm: Wasm;
	private readonly pty: WasmPseudoterminal;
	private readonly terminal : Terminal;
	private readonly prompt;
	private cwd: string;

	constructor(wasm: Wasm, cwd: string, prompt: string = '$ ') {
		this.wasm = wasm;
		this.prompt = prompt;
		this.pty = this.wasm.createPseudoterminal({ history: true });
		this.terminal = window.createTerminal({ name: 'wesh', pty: this.pty, isTransient: true });
		this.terminal.show();
		this.cwd = cwd;
	}

	public async runCommandLoop(): Promise<void> {
		while (true) {
			void this.pty.prompt(this.getPrompt());
			const line = await this.pty.readline();
			await this.pty.write(vscSeq('C')); // Command executed
			const { command, args } = this.parseCommand(line);
<<<<<<< HEAD
			let exitCode: number;
=======
			if (command.trim().length === 0) {
				continue; // no-op
			}
>>>>>>> 5fcc5740
			switch (command) {
				case 'exit':
					this.terminal.dispose();
					return;
				case 'pwd':
					void this.pty.write(`${this.cwd}\r\n`);
					exitCode = 0;
					break;
				case 'cd':
					exitCode = await this.handleCd(args);
					break;
				default:
					const handler = WebShell.commandHandlers.get(command);
					if (handler !== undefined) {
						try {
							exitCode = await handler(command, args, this.cwd, this.pty.stdio, WebShell.rootFs);
						} catch (error: any) {
							const message = error.message ?? error.toString();
							void this.pty.write(`-wesh: executing ${command} failed: ${message}\r\n`);
							exitCode = 1;
						}
					} else {
						void this.pty.write(`-wesh: ${command}: command not found\r\n`);
						exitCode = 1;
					}
					break;
			}
			await this.pty.write(vscSeq(`E;${line}`)); // Command line
			await this.pty.write(vscSeq(`D;${exitCode}`)); // Command finished
		}
	}

	private async handleCd(args: string[]): Promise<number> {
		if (args.length > 1) {
			void this.pty.write(`-wesh: cd: too many arguments\r\n`);
			return 1;
		}
		const path = RAL().path;
		let target = args[0];
		if (!path.isAbsolute(target)) {
			target = path.join(this.cwd, target);
		}
		try {
			const stat = await WebShell.rootFs.stat(target);
			if (stat.filetype === Filetype.directory) {
				this.cwd = target;
				return 0;
			}
		} catch (error) {
			// Do nothing
		}
		await this.pty.write(`-wesh: cd: ${target}: No such file or directory\r\n`);
		return 1;
	}

	private parseCommand(line: string): CommandLine {
		if (line.endsWith('\n')) {
			line = line.slice(0, -1);
		}
		const items = line.split(' ');
		return { command: items[0], args: items.slice(1).map(arg => arg.trim()).filter(arg => arg.length > 0) };
	}

	private getPrompt(): string {
		return (
			// Prompt start
			vscSeq(`A`) +
			// Cwd property
			vscSeq(`P;Cwd=${this.cwd}`) +
			// User-visible prompt
			`\x1b[01;34m${this.cwd}\x1b[0m ${this.prompt}` +
			// Command start
			vscSeq(`B`)
		);
	}
}

function vscSeq(data: string): string {
	return `\x1b]633;${data}\x1b\\`;
}<|MERGE_RESOLUTION|>--- conflicted
+++ resolved
@@ -93,13 +93,10 @@
 			const line = await this.pty.readline();
 			await this.pty.write(vscSeq('C')); // Command executed
 			const { command, args } = this.parseCommand(line);
-<<<<<<< HEAD
-			let exitCode: number;
-=======
 			if (command.trim().length === 0) {
 				continue; // no-op
 			}
->>>>>>> 5fcc5740
+			let exitCode: number;
 			switch (command) {
 				case 'exit':
 					this.terminal.dispose();
