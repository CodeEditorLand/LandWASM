/*---------------------------------------------------------------------------------------------
 *  Copyright (c) Microsoft Corporation. All rights reserved.
 *  Licensed under the MIT License. See License.txt in the project root for license information.
 *--------------------------------------------------------------------------------------------*/
//@ts-check

"use strict";

const path = require("path");
const ln = require("./linking");

const root = path.dirname(path.dirname(__dirname));
const node_modules = "node_modules";

(async function main() {
	console.log("Symlinking node modules for development setup");

	ln.softLink(
		path.join(root, "sync-api-common"),
		path.join(
			root,
			"sync-api-client",
			node_modules,
			"@vscode",
			"sync-api-common"
		)
	);
	ln.softLink(
		path.join(root, "sync-api-common"),
		path.join(
			root,
			"sync-api-service",
			node_modules,
			"@vscode",
			"sync-api-common"
		)
	);

	ln.softLink(
		path.join(root, "sync-api-common"),
		path.join(
			root,
			"sync-api-tests",
			node_modules,
			"@vscode",
			"sync-api-common"
		)
	);
	ln.softLink(
		path.join(root, "sync-api-client"),
		path.join(
			root,
			"sync-api-tests",
			node_modules,
			"@vscode",
			"sync-api-client"
		)
	);
	ln.softLink(
		path.join(root, "sync-api-service"),
		path.join(
			root,
			"sync-api-tests",
			node_modules,
			"@vscode",
			"sync-api-service"
		)
	);

<<<<<<< HEAD
	ln.softLink(
		path.join(root, "wasm-wasi"),
		path.join(root, "testbeds", node_modules, "@vscode", "wasm-wasi")
	);
	ln.softLink(
		path.join(root, "wasm-wasi"),
		path.join(
			root,
			"wasm-wasi",
			"example",
			node_modules,
			"@vscode",
			"wasm-wasi"
		)
	);
	ln.softLink(
		path.join(root, "wasm-wasi"),
		path.join(root, "webshell", node_modules, "@vscode", "wasm-wasi")
	);
=======
	ln.softLink(path.join(root, 'wasm-wasi'), path.join(root, 'testbeds', node_modules, '@vscode', 'wasm-wasi'));
	ln.softLink(path.join(root, 'wasm-wasi'), path.join(root, 'wasm-wasi', 'example', node_modules, '@vscode', 'wasm-wasi'));
	ln.softLink(path.join(root, 'wasm-wasi'), path.join(root, 'webshell', node_modules, '@vscode', 'wasm-wasi'));

	ln.softLink(path.join(root, 'wasm-component-model'), path.join(root, 'wasi', node_modules, '@vscode', 'wasm-component-model'));
>>>>>>> 81a04b08
})();<|MERGE_RESOLUTION|>--- conflicted
+++ resolved
@@ -4,94 +4,27 @@
  *--------------------------------------------------------------------------------------------*/
 //@ts-check
 
-"use strict";
+'use strict';
 
-const path = require("path");
-const ln = require("./linking");
+const path = require('path');
+const ln = require('./linking');
 
 const root = path.dirname(path.dirname(__dirname));
-const node_modules = "node_modules";
+const node_modules = 'node_modules';
 
 (async function main() {
-	console.log("Symlinking node modules for development setup");
+	console.log('Symlinking node modules for development setup');
 
-	ln.softLink(
-		path.join(root, "sync-api-common"),
-		path.join(
-			root,
-			"sync-api-client",
-			node_modules,
-			"@vscode",
-			"sync-api-common"
-		)
-	);
-	ln.softLink(
-		path.join(root, "sync-api-common"),
-		path.join(
-			root,
-			"sync-api-service",
-			node_modules,
-			"@vscode",
-			"sync-api-common"
-		)
-	);
+	ln.softLink(path.join(root, 'sync-api-common'), path.join(root, 'sync-api-client', node_modules, '@vscode', 'sync-api-common'));
+	ln.softLink(path.join(root, 'sync-api-common'), path.join(root, 'sync-api-service', node_modules, '@vscode', 'sync-api-common'));
 
-	ln.softLink(
-		path.join(root, "sync-api-common"),
-		path.join(
-			root,
-			"sync-api-tests",
-			node_modules,
-			"@vscode",
-			"sync-api-common"
-		)
-	);
-	ln.softLink(
-		path.join(root, "sync-api-client"),
-		path.join(
-			root,
-			"sync-api-tests",
-			node_modules,
-			"@vscode",
-			"sync-api-client"
-		)
-	);
-	ln.softLink(
-		path.join(root, "sync-api-service"),
-		path.join(
-			root,
-			"sync-api-tests",
-			node_modules,
-			"@vscode",
-			"sync-api-service"
-		)
-	);
+	ln.softLink(path.join(root, 'sync-api-common'), path.join(root, 'sync-api-tests', node_modules, '@vscode', 'sync-api-common'));
+	ln.softLink(path.join(root, 'sync-api-client'), path.join(root, 'sync-api-tests', node_modules, '@vscode', 'sync-api-client'));
+	ln.softLink(path.join(root, 'sync-api-service'), path.join(root, 'sync-api-tests', node_modules, '@vscode', 'sync-api-service'));
 
-<<<<<<< HEAD
-	ln.softLink(
-		path.join(root, "wasm-wasi"),
-		path.join(root, "testbeds", node_modules, "@vscode", "wasm-wasi")
-	);
-	ln.softLink(
-		path.join(root, "wasm-wasi"),
-		path.join(
-			root,
-			"wasm-wasi",
-			"example",
-			node_modules,
-			"@vscode",
-			"wasm-wasi"
-		)
-	);
-	ln.softLink(
-		path.join(root, "wasm-wasi"),
-		path.join(root, "webshell", node_modules, "@vscode", "wasm-wasi")
-	);
-=======
 	ln.softLink(path.join(root, 'wasm-wasi'), path.join(root, 'testbeds', node_modules, '@vscode', 'wasm-wasi'));
 	ln.softLink(path.join(root, 'wasm-wasi'), path.join(root, 'wasm-wasi', 'example', node_modules, '@vscode', 'wasm-wasi'));
 	ln.softLink(path.join(root, 'wasm-wasi'), path.join(root, 'webshell', node_modules, '@vscode', 'wasm-wasi'));
 
 	ln.softLink(path.join(root, 'wasm-component-model'), path.join(root, 'wasi', node_modules, '@vscode', 'wasm-component-model'));
->>>>>>> 81a04b08
 })();