{
<<<<<<< HEAD
	"activationEvents": [],
	"browser": "./dist/web/extension.js",
	"dependencies": {
		"uuid": "^9.0.1"
	},
	"description": "Experimental support to execute WebAssemblies on top of the VS Code API.",
	"devDependencies": {
		"@types/assert": "^1.5.10",
		"@types/uuid": "^9.0.8",
		"assert": "^2.1.0",
		"find-process": "^1.4.7"
	},
	"displayName": "Experimental - WebAssembly Execution Engine",
	"main": "./dist/desktop/extension.js",
	"name": "wasm-wasi-core",
=======
	"name": "wasm-wasi-core",
	"displayName": "Experimental - WebAssembly Execution Engine",
	"description": "Experimental support to execute WebAssemblies on top of the VS Code API.",
	"main": "./dist/desktop/extension.js",
	"browser": "./dist/web/extension.js",
>>>>>>> ef0b1346
	"scripts": {
		"build": "npm run compile",
		"clean": "rimraf lib && rimraf dist",
		"compile": "tsc -b tsconfig.json",
		"esbuild": "node ./bin/esbuild.js",
		"esbuild:watch": "node ./bin/esbuild.js --watch",
		"test:desktop": "node ./lib/desktop/test/runTests.js",
		"test:web": "npm run esbuild && node ./lib/web/test/runTests.js"
	},
	"activationEvents": [],
	"dependencies": {
		"uuid": "10.0.0"
	},
	"devDependencies": {
		"@types/assert": "1.5.10",
		"@types/uuid": "10.0.0",
		"assert": "2.1.0",
		"find-process": "1.4.7"
	}
}<|MERGE_RESOLUTION|>--- conflicted
+++ resolved
@@ -1,27 +1,9 @@
 {
-<<<<<<< HEAD
-	"activationEvents": [],
-	"browser": "./dist/web/extension.js",
-	"dependencies": {
-		"uuid": "^9.0.1"
-	},
-	"description": "Experimental support to execute WebAssemblies on top of the VS Code API.",
-	"devDependencies": {
-		"@types/assert": "^1.5.10",
-		"@types/uuid": "^9.0.8",
-		"assert": "^2.1.0",
-		"find-process": "^1.4.7"
-	},
-	"displayName": "Experimental - WebAssembly Execution Engine",
-	"main": "./dist/desktop/extension.js",
-	"name": "wasm-wasi-core",
-=======
 	"name": "wasm-wasi-core",
 	"displayName": "Experimental - WebAssembly Execution Engine",
 	"description": "Experimental support to execute WebAssemblies on top of the VS Code API.",
 	"main": "./dist/desktop/extension.js",
 	"browser": "./dist/web/extension.js",
->>>>>>> ef0b1346
 	"scripts": {
 		"build": "npm run compile",
 		"clean": "rimraf lib && rimraf dist",
