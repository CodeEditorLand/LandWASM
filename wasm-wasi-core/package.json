{
	"name": "wasm-wasi-core",
	"displayName": "Experimental - WebAssembly Execution Engine",
	"version": "0.13.2",
	"private": "true",
	"description": "Experimental support to execute WebAssemblies on top of the VS Code API.",
	"keywords": [
		"vscode",
		"webassembly",
		"wasm",
		"wasi"
	],
	"homepage": "https://github.com/microsoft/vscode-wasm/blob/main/wasm-wasi-core/README.md",
	"bugs": {
		"url": "https://github.com/microsoft/vscode-wasm/issues"
	},
	"repository": {
		"type": "git",
		"url": "git+https://github.com/microsoft/vscode-wasm.git"
	},
	"license": "MIT",
	"author": "MS",
	"publisher": "ms-vscode",
	"main": "./dist/desktop/extension.js",
	"browser": "./dist/web/extension.js",
<<<<<<< HEAD
=======
	"activationEvents": [],
	"dependencies": {
		"uuid": "^9.0.1"
	},
	"devDependencies": {
		"@types/vscode": "1.78.0",
		"@types/uuid": "^9.0.7",
		"@types/assert": "^1.5.9",
		"assert": "^2.1.0",
		"find-process": "^1.4.7"
	},
>>>>>>> 81a04b08
	"scripts": {
		"build": "npm run compile",
		"clean": "node ../node_modules/rimraf/bin.js lib && node ../node_modules/rimraf/bin.js dist",
		"compile": "node ../node_modules/typescript/lib/tsc.js -b tsconfig.json",
		"esbuild": "node ./bin/esbuild.js",
		"esbuild:watch": "node ./bin/esbuild.js --watch",
		"lint": "node ../node_modules/eslint/bin/eslint.js --ext ts src",
		"test": "npm run test:desktop && npm run test:web",
		"test:desktop": "node ./lib/desktop/test/runTests.js",
		"test:web": "npm run esbuild && node ./lib/web/test/runTests.js",
		"update:version": "node ./bin/updateVersion.mjs",
		"vscode:prepublish": "git clean -xfd . && npm install && npm run compile && npm run lint && npm run update:version && npm run esbuild",
		"watch": "node ../node_modules/typescript/lib/tsc.js -b tsconfig.json -w"
	},
	"activationEvents": [],
	"dependencies": {
		"uuid": "9.0.1"
	},
	"devDependencies": {
		"@types/assert": "1.5.9",
		"@types/uuid": "9.0.7",
		"@types/vscode": "1.84.1",
		"assert": "2.1.0",
		"find-process": "1.4.7"
	},
	"engines": {
		"vscode": "1.78.0"
	}
}<|MERGE_RESOLUTION|>--- conflicted
+++ resolved
@@ -1,30 +1,31 @@
 {
 	"name": "wasm-wasi-core",
+	"private": "true",
+	"publisher": "ms-vscode",
+	"version": "0.13.2",
 	"displayName": "Experimental - WebAssembly Execution Engine",
-	"version": "0.13.2",
-	"private": "true",
 	"description": "Experimental support to execute WebAssemblies on top of the VS Code API.",
+	"author": "MS",
+	"license": "MIT",
+	"repository": {
+		"type": "git",
+		"url": "git+https://github.com/microsoft/vscode-wasm.git"
+	},
+	"bugs": {
+		"url": "https://github.com/microsoft/vscode-wasm/issues"
+	},
+	"homepage": "https://github.com/microsoft/vscode-wasm/blob/main/wasm-wasi-core/README.md",
 	"keywords": [
 		"vscode",
 		"webassembly",
 		"wasm",
 		"wasi"
 	],
-	"homepage": "https://github.com/microsoft/vscode-wasm/blob/main/wasm-wasi-core/README.md",
-	"bugs": {
-		"url": "https://github.com/microsoft/vscode-wasm/issues"
+	"engines": {
+		"vscode": "^1.78.0"
 	},
-	"repository": {
-		"type": "git",
-		"url": "git+https://github.com/microsoft/vscode-wasm.git"
-	},
-	"license": "MIT",
-	"author": "MS",
-	"publisher": "ms-vscode",
 	"main": "./dist/desktop/extension.js",
 	"browser": "./dist/web/extension.js",
-<<<<<<< HEAD
-=======
 	"activationEvents": [],
 	"dependencies": {
 		"uuid": "^9.0.1"
@@ -36,33 +37,18 @@
 		"assert": "^2.1.0",
 		"find-process": "^1.4.7"
 	},
->>>>>>> 81a04b08
 	"scripts": {
+		"vscode:prepublish": "git clean -xfd . && npm install && npm run compile && npm run lint && npm run update:version && npm run esbuild",
 		"build": "npm run compile",
+		"compile": "node ../node_modules/typescript/lib/tsc.js -b tsconfig.json",
+		"watch": "node ../node_modules/typescript/lib/tsc.js -b tsconfig.json -w",
 		"clean": "node ../node_modules/rimraf/bin.js lib && node ../node_modules/rimraf/bin.js dist",
-		"compile": "node ../node_modules/typescript/lib/tsc.js -b tsconfig.json",
+		"lint": "node ../node_modules/eslint/bin/eslint.js --ext ts src",
 		"esbuild": "node ./bin/esbuild.js",
 		"esbuild:watch": "node ./bin/esbuild.js --watch",
-		"lint": "node ../node_modules/eslint/bin/eslint.js --ext ts src",
 		"test": "npm run test:desktop && npm run test:web",
 		"test:desktop": "node ./lib/desktop/test/runTests.js",
 		"test:web": "npm run esbuild && node ./lib/web/test/runTests.js",
-		"update:version": "node ./bin/updateVersion.mjs",
-		"vscode:prepublish": "git clean -xfd . && npm install && npm run compile && npm run lint && npm run update:version && npm run esbuild",
-		"watch": "node ../node_modules/typescript/lib/tsc.js -b tsconfig.json -w"
-	},
-	"activationEvents": [],
-	"dependencies": {
-		"uuid": "9.0.1"
-	},
-	"devDependencies": {
-		"@types/assert": "1.5.9",
-		"@types/uuid": "9.0.7",
-		"@types/vscode": "1.84.1",
-		"assert": "2.1.0",
-		"find-process": "1.4.7"
-	},
-	"engines": {
-		"vscode": "1.78.0"
+		"update:version": "node ./bin/updateVersion.mjs"
 	}
 }