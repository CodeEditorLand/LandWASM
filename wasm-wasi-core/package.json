--- conflicted
+++ resolved
@@ -15,19 +15,11 @@
 	},
 	"activationEvents": [],
 	"dependencies": {
-<<<<<<< HEAD
-		"uuid": "10.0.0"
-	},
-	"devDependencies": {
-		"@types/assert": "1.5.10",
-		"@types/uuid": "10.0.0",
-=======
 		"uuid": "9.0.1"
 	},
 	"devDependencies": {
 		"@types/assert": "1.5.10",
 		"@types/uuid": "9.0.8",
->>>>>>> 4ad5224e
 		"assert": "2.1.0",
 		"find-process": "1.4.7"
 	}
