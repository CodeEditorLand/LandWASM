--- conflicted
+++ resolved
@@ -1,35 +1,54 @@
 {
 	"name": "wasm-wasi-core",
+	"private": "true",
+	"publisher": "ms-vscode",
+	"version": "0.13.3",
 	"displayName": "Experimental - WebAssembly Execution Engine",
 	"description": "Experimental support to execute WebAssemblies on top of the VS Code API.",
+	"author": "MS",
+	"license": "MIT",
+	"repository": {
+		"type": "git",
+		"url": "git+https://github.com/microsoft/vscode-wasm.git"
+	},
+	"bugs": {
+		"url": "https://github.com/microsoft/vscode-wasm/issues"
+	},
+	"homepage": "https://github.com/microsoft/vscode-wasm/blob/main/wasm-wasi-core/README.md",
+	"keywords": [
+		"vscode",
+		"webassembly",
+		"wasm",
+		"wasi"
+	],
+	"engines": {
+		"vscode": "^1.88.0"
+	},
 	"main": "./dist/desktop/extension.js",
 	"browser": "./dist/web/extension.js",
+	"activationEvents": [],
+	"dependencies": {
+		"uuid": "^9.0.1",
+		"vscode-uri": "^3.0.8"
+	},
+	"devDependencies": {
+		"@types/vscode": "1.88.0",
+		"@types/uuid": "^9.0.8",
+		"@types/assert": "^1.5.10",
+		"assert": "^2.1.0",
+		"find-process": "^1.4.7"
+	},
 	"scripts": {
-<<<<<<< HEAD
-=======
 		"vscode:prepublish": "git clean -xfd . && npm install && npm run compile && npm run lint && npm run esbuild",
->>>>>>> f7a098d9
 		"build": "npm run compile",
+		"compile": "tsc -b tsconfig.json",
+		"watch": "tsc -b tsconfig.json -w",
 		"clean": "rimraf lib && rimraf dist",
-		"compile": "tsc -b tsconfig.json",
+		"lint": "eslint --ext ts src",
 		"esbuild": "node ./bin/esbuild.js",
 		"esbuild:watch": "node ./bin/esbuild.js --watch",
+		"test": "npm run test:desktop && npm run test:web",
 		"test:desktop": "node ./lib/desktop/test/runTests.js",
-<<<<<<< HEAD
-		"test:web": "npm run esbuild && node ./lib/web/test/runTests.js",
-		"update:version": "node ./bin/updateVersion.mjs"
-	},
-	"activationEvents": [],
-	"dependencies": {
-		"uuid": "^9.0.1"
-	},
-	"devDependencies": {
-		"@types/assert": "^1.5.10",
-		"@types/uuid": "^9.0.8",
-		"assert": "^2.1.0",
-		"find-process": "^1.4.7"
-=======
 		"test:web": "npm run esbuild && node ./lib/web/test/runTests.js"
->>>>>>> f7a098d9
 	}
 }