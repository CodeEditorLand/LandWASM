{
<<<<<<< HEAD
	"compilerOptions": {
		"composite": true,
		"module": "Node16",
		"moduleResolution": "Node16",
		"target": "es2020",
		"lib": ["es2020"],
		"rootDir": "./src",
		"strict": true,
		"noImplicitAny": true,
		"noImplicitReturns": true,
		"noImplicitThis": true,
		"declaration": true,
		"stripInternal": true,
		"sourceMap": true,
		"noUnusedLocals": false,
		"noUnusedParameters": false,
		"assumeChangesOnlyAffectDirectDependencies": true,
		"outDir": "./lib",
		"tsBuildInfoFile": "lib/watch.tsbuildInfo",
		"incremental": true
	},
	"include": ["."],
	"files": [],
	"references": [
		{
			"path": "./../sync-api-common/tsconfig.watch.json"
		}
	]
=======
    "compilerOptions": {
        "composite": true,
        "module": "Node16",
        "moduleResolution": "Node16",
        "target": "es2020",
        "lib": [
            "es2020"
        ],
        "rootDir": "./src",
        "types": [],
        "strict": true,
        "noImplicitAny": true,
        "noImplicitReturns": true,
        "noImplicitThis": true,
        "declaration": true,
        "stripInternal": true,
        "sourceMap": true,
        "noUnusedLocals": false,
        "noUnusedParameters": false,
        "assumeChangesOnlyAffectDirectDependencies": true,
        "outDir": "./lib",
        "tsBuildInfoFile": "lib/watch.tsbuildInfo",
        "incremental": true
    },
    "include": [
        "."
    ],
    "files": [],
    "references": [
        {
            "path": "./../sync-api-common/tsconfig.watch.json"
        }
    ]
>>>>>>> 81a04b08
}<|MERGE_RESOLUTION|>--- conflicted
+++ resolved
@@ -1,34 +1,4 @@
 {
-<<<<<<< HEAD
-	"compilerOptions": {
-		"composite": true,
-		"module": "Node16",
-		"moduleResolution": "Node16",
-		"target": "es2020",
-		"lib": ["es2020"],
-		"rootDir": "./src",
-		"strict": true,
-		"noImplicitAny": true,
-		"noImplicitReturns": true,
-		"noImplicitThis": true,
-		"declaration": true,
-		"stripInternal": true,
-		"sourceMap": true,
-		"noUnusedLocals": false,
-		"noUnusedParameters": false,
-		"assumeChangesOnlyAffectDirectDependencies": true,
-		"outDir": "./lib",
-		"tsBuildInfoFile": "lib/watch.tsbuildInfo",
-		"incremental": true
-	},
-	"include": ["."],
-	"files": [],
-	"references": [
-		{
-			"path": "./../sync-api-common/tsconfig.watch.json"
-		}
-	]
-=======
     "compilerOptions": {
         "composite": true,
         "module": "Node16",
@@ -62,5 +32,4 @@
             "path": "./../sync-api-common/tsconfig.watch.json"
         }
     ]
->>>>>>> 81a04b08
 }