--- conflicted
+++ resolved
@@ -1,16 +1,9 @@
 {
-<<<<<<< HEAD
-	"name": "@vscode/sync-api-client",
-	"description": "A client that calls VS Code API from a non extension host worker in sync fashion.",
-	"main": "./lib/main.js",
-	"typings": "./lib/main.d.ts",
-=======
 	"dependencies": {},
 	"description": "A client that calls VS Code API from a non extension host worker in sync fashion.",
 	"devDependencies": {},
 	"main": "./lib/main.js",
 	"name": "@vscode/sync-api-client",
->>>>>>> 7b39e00d
 	"scripts": {
 		"all": "npm run clean && npm run compile && npm run lint",
 		"all:publish": "git clean -xfd . && npm install && npm run compile:publish && npm run lint",
@@ -20,10 +13,5 @@
 		"prepack": "npm run all:publish",
 		"prepublishOnly": "echo \"⛔ Can only publish from a secure pipeline ⛔\" && node ../build/npm/fail"
 	},
-<<<<<<< HEAD
-	"dependencies": {},
-	"devDependencies": {}
-=======
 	"typings": "./lib/main.d.ts"
->>>>>>> 7b39e00d
 }