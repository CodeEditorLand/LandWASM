{
	"name": "@vscode/sync-api-client",
	"version": "0.9.0",
	"description": "A client that calls VS Code API from a non extension host worker in sync fashion.",
	"engines": {
		"node": ">=16.14.2"
	},
	"main": "./lib/main.js",
	"typings": "./lib/main.d.ts",
	"repository": {
		"type": "git",
		"url": "git+https://github.com/microsoft/vscode-wasm.git"
	},
	"keywords": [
		"VSCode",
		"API",
		"sync"
	],
	"author": "Visual Studio Code Team",
	"license": "MIT",
	"bugs": {
		"url": "https://github.com/microsoft/vscode-wasm/issues"
	},
	"homepage": "https://github.com/microsoft/vscode-wasm/blob/main/sync-api-client/README.md",
	"dependencies": {
<<<<<<< HEAD
		"vscode-uri": "3.0.8",
=======
		"vscode-uri": "^3.0.8",
>>>>>>> 81a04b08
		"@vscode/sync-api-common": "0.9.0"
	},
	"devDependencies": {
	},
	"scripts": {
		"prepublishOnly": "echo \"⛔ Can only publish from a secure pipeline ⛔\" && node ../build/npm/fail",
		"prepack": "npm run all:publish",
		"compile": "node ../node_modules/typescript/lib/tsc.js -b ./tsconfig.json",
		"compile:publish": "node ../node_modules/typescript/lib/tsc.js -b ./tsconfig.publish.json",
		"watch": "node ../node_modules/typescript/lib/tsc.js -b ./tsconfig.watch.json -w",
		"clean": "node ../node_modules/rimraf/bin.js lib && node ../node_modules/rimraf/bin.js dist",
		"lint": "node ../node_modules/eslint/bin/eslint.js --ext ts src",
		"all": "npm run clean && npm run compile && npm run lint",
		"all:publish": "git clean -xfd . && npm install && npm run compile:publish && npm run lint"
	}
}<|MERGE_RESOLUTION|>--- conflicted
+++ resolved
@@ -23,11 +23,7 @@
 	},
 	"homepage": "https://github.com/microsoft/vscode-wasm/blob/main/sync-api-client/README.md",
 	"dependencies": {
-<<<<<<< HEAD
-		"vscode-uri": "3.0.8",
-=======
 		"vscode-uri": "^3.0.8",
->>>>>>> 81a04b08
 		"@vscode/sync-api-common": "0.9.0"
 	},
 	"devDependencies": {
