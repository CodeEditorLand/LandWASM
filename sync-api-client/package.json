{
<<<<<<< HEAD
	"dependencies": {},
	"description": "A client that calls VS Code API from a non extension host worker in sync fashion.",
	"devDependencies": {},
	"main": "./lib/main.js",
	"name": "@vscode/sync-api-client",
=======
	"name": "@vscode/sync-api-client",
	"description": "A client that calls VS Code API from a non extension host worker in sync fashion.",
	"main": "./lib/main.js",
	"typings": "./lib/main.d.ts",
>>>>>>> ef0b1346
	"scripts": {
		"all": "npm run clean && npm run compile && npm run lint",
		"all:publish": "git clean -xfd . && npm install && npm run compile:publish && npm run lint",
		"clean": "node ../node_modules/.bin/rimraf lib && node ../node_modules/.bin/rimraf dist",
		"compile": "node ../node_modules/typescript/lib/tsc.js -b ./tsconfig.json",
		"compile:publish": "node ../node_modules/typescript/lib/tsc.js -b ./tsconfig.publish.json",
		"prepack": "npm run all:publish",
		"prepublishOnly": "echo \"⛔ Can only publish from a secure pipeline ⛔\" && node ../build/npm/fail"
	},
<<<<<<< HEAD
	"typings": "./lib/main.d.ts"
=======
	"dependencies": {},
	"devDependencies": {}
>>>>>>> ef0b1346
}<|MERGE_RESOLUTION|>--- conflicted
+++ resolved
@@ -1,16 +1,8 @@
 {
-<<<<<<< HEAD
-	"dependencies": {},
-	"description": "A client that calls VS Code API from a non extension host worker in sync fashion.",
-	"devDependencies": {},
-	"main": "./lib/main.js",
-	"name": "@vscode/sync-api-client",
-=======
 	"name": "@vscode/sync-api-client",
 	"description": "A client that calls VS Code API from a non extension host worker in sync fashion.",
 	"main": "./lib/main.js",
 	"typings": "./lib/main.d.ts",
->>>>>>> ef0b1346
 	"scripts": {
 		"all": "npm run clean && npm run compile && npm run lint",
 		"all:publish": "git clean -xfd . && npm install && npm run compile:publish && npm run lint",
@@ -20,10 +12,6 @@
 		"prepack": "npm run all:publish",
 		"prepublishOnly": "echo \"⛔ Can only publish from a secure pipeline ⛔\" && node ../build/npm/fail"
 	},
-<<<<<<< HEAD
-	"typings": "./lib/main.d.ts"
-=======
 	"dependencies": {},
 	"devDependencies": {}
->>>>>>> ef0b1346
 }