{
<<<<<<< HEAD
	"compilerOptions": {
		"composite": true,
		"module": "Node16",
		"moduleResolution": "Node16",
		"target": "es2020",
		"lib": ["es2020"],
		"rootDir": "./src",
		"strict": true,
		"noImplicitAny": true,
		"noImplicitReturns": true,
		"noImplicitThis": true,
		"declaration": true,
		"stripInternal": true,
		"sourceMap": false,
		"noUnusedLocals": true,
		"noUnusedParameters": true,
		"outDir": "./lib",
		"tsBuildInfoFile": "lib/publish.tsbuildInfo",
		"incremental": true
	},
	"include": ["."]
=======
    "compilerOptions": {
        "composite": true,
        "module": "Node16",
        "moduleResolution": "Node16",
        "target": "es2020",
        "lib": [
            "es2020"
        ],
        "rootDir": "./src",
        "types": [],
        "strict": true,
        "noImplicitAny": true,
        "noImplicitReturns": true,
        "noImplicitThis": true,
        "declaration": true,
        "stripInternal": true,
        "sourceMap": false,
        "noUnusedLocals": true,
        "noUnusedParameters": true,
        "outDir": "./lib",
        "tsBuildInfoFile": "lib/publish.tsbuildInfo",
        "incremental": true
    },
    "include": [
        "."
    ]
>>>>>>> 81a04b08
}<|MERGE_RESOLUTION|>--- conflicted
+++ resolved
@@ -1,27 +1,4 @@
 {
-<<<<<<< HEAD
-	"compilerOptions": {
-		"composite": true,
-		"module": "Node16",
-		"moduleResolution": "Node16",
-		"target": "es2020",
-		"lib": ["es2020"],
-		"rootDir": "./src",
-		"strict": true,
-		"noImplicitAny": true,
-		"noImplicitReturns": true,
-		"noImplicitThis": true,
-		"declaration": true,
-		"stripInternal": true,
-		"sourceMap": false,
-		"noUnusedLocals": true,
-		"noUnusedParameters": true,
-		"outDir": "./lib",
-		"tsBuildInfoFile": "lib/publish.tsbuildInfo",
-		"incremental": true
-	},
-	"include": ["."]
-=======
     "compilerOptions": {
         "composite": true,
         "module": "Node16",
@@ -48,5 +25,4 @@
     "include": [
         "."
     ]
->>>>>>> 81a04b08
 }