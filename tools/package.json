{
	"name": "@vscode/wasm-tools",
	"version": "0.1.0",
	"private": true,
	"description": "Tools for this project",
	"categories": [
		"Other"
	],
	"homepage": "https://github.com/microsoft/vscode-wasm#readme",
	"bugs": {
		"url": "https://github.com/microsoft/vscode-wasm/issues"
	},
	"repository": {
		"type": "git",
		"url": "git+https://github.com/microsoft/vscode-wasm.git"
	},
	"license": "MIT",
	"author": "MS",
	"publisher": "ms-vscode",
	"scripts": {
		"clean": "node ../node_modules/rimraf/bin.js lib",
		"compile": "node ../node_modules/typescript/lib/tsc.js -b ./tsconfig.json",
<<<<<<< HEAD
		"lint": "node ../node_modules/eslint/bin/eslint.js --ext ts src",
		"watch": "node ../node_modules/typescript/lib/tsc.js -b ./tsconfig.watch.json -w"
	},
	"dependencies": {},
	"devDependencies": {}
=======
		"watch": "node ../node_modules/typescript/lib/tsc.js -b ./tsconfig.watch.json -w",
		"lint": "node ../node_modules/eslint/bin/eslint.js --ext ts src"
	},
	"dependencies": {
		"yargs": "^17.7.2"
	},
	"devDependencies": {
		"peggy": "^3.0.2"
	}
>>>>>>> 81a04b08
}<|MERGE_RESOLUTION|>--- conflicted
+++ resolved
@@ -1,32 +1,25 @@
 {
 	"name": "@vscode/wasm-tools",
+	"private": true,
 	"version": "0.1.0",
-	"private": true,
+	"author": "MS",
+	"license": "MIT",
+	"publisher": "ms-vscode",
 	"description": "Tools for this project",
 	"categories": [
 		"Other"
 	],
-	"homepage": "https://github.com/microsoft/vscode-wasm#readme",
-	"bugs": {
-		"url": "https://github.com/microsoft/vscode-wasm/issues"
-	},
 	"repository": {
 		"type": "git",
 		"url": "git+https://github.com/microsoft/vscode-wasm.git"
 	},
-	"license": "MIT",
-	"author": "MS",
-	"publisher": "ms-vscode",
+	"bugs": {
+		"url": "https://github.com/microsoft/vscode-wasm/issues"
+	},
+	"homepage": "https://github.com/microsoft/vscode-wasm#readme",
 	"scripts": {
 		"clean": "node ../node_modules/rimraf/bin.js lib",
 		"compile": "node ../node_modules/typescript/lib/tsc.js -b ./tsconfig.json",
-<<<<<<< HEAD
-		"lint": "node ../node_modules/eslint/bin/eslint.js --ext ts src",
-		"watch": "node ../node_modules/typescript/lib/tsc.js -b ./tsconfig.watch.json -w"
-	},
-	"dependencies": {},
-	"devDependencies": {}
-=======
 		"watch": "node ../node_modules/typescript/lib/tsc.js -b ./tsconfig.watch.json -w",
 		"lint": "node ../node_modules/eslint/bin/eslint.js --ext ts src"
 	},
@@ -36,5 +29,4 @@
 	"devDependencies": {
 		"peggy": "^3.0.2"
 	}
->>>>>>> 81a04b08
 }