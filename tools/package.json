--- conflicted
+++ resolved
@@ -1,13 +1,4 @@
 {
-<<<<<<< HEAD
-	"name": "@vscode/wasm-tools",
-	"description": "Tools for this project",
-	"scripts": {
-		"clean": "rimraf lib",
-		"compile": "tsc -b ./tsconfig.json"
-	},
-=======
->>>>>>> 7b39e00d
 	"dependencies": {
 		"yargs": "^17.7.2"
 	},
